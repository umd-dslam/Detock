#include "module/forwarder.h"

#include <glog/logging.h>

#include <algorithm>
#include <unordered_map>

#include "common/clock.h"
#include "common/constants.h"
#include "common/json_utils.h"
#include "common/proto_utils.h"

using std::move;
using std::shared_ptr;
using std::sort;
using std::string;
using std::unique;

namespace slog {

using internal::Envelope;
using internal::Request;
using internal::Response;
namespace {

uint32_t ChooseRandomPartition(const Transaction& txn, std::mt19937& rg) {
  std::uniform_int_distribution<> idx(0, txn.internal().involved_partitions_size() - 1);
  return txn.internal().involved_partitions(idx(rg));
}

}  // namespace

Forwarder::Forwarder(const std::shared_ptr<zmq::context_t>& context, const ConfigurationPtr& config,
                     const shared_ptr<LookupMasterIndex>& lookup_master_index,
                     const std::shared_ptr<MetadataInitializer>& metadata_initializer,
                     const MetricsRepositoryManagerPtr& metrics_manager, std::chrono::milliseconds poll_timeout)
    : NetworkedModule(context, config, config->forwarder_port(), kForwarderChannel, metrics_manager, poll_timeout),
      sharder_(Sharder::MakeSharder(config)),
      lookup_master_index_(lookup_master_index),
<<<<<<< HEAD
      partitioned_lookup_request_(config->num_partitions()),
=======
      metadata_initializer_(metadata_initializer),
>>>>>>> 8103fa4e
      batch_size_(0),
      rg_(std::random_device{}()) {
  for (uint32_t i = 0; i < config->num_replicas(); i++) {
    latencies_ns_.emplace_back(config->avg_latency_window_size());
  }
}

void Forwarder::Initialize() {
  if (config()->fs_latency_interval() > std::chrono::milliseconds(0)) {
    ScheduleNextLatencyProbe();
  }
}

void Forwarder::ScheduleNextLatencyProbe() {
  NewTimedCallback(config()->fs_latency_interval(), [this] {
    auto p = config()->leader_partition_for_multi_home_ordering();
    for (uint32_t r = 0; r < config()->num_replicas(); r++) {
      auto env = NewEnvelope();
      auto ping = env->mutable_request()->mutable_ping();
      ping->set_src_send_time(std::chrono::steady_clock::now().time_since_epoch().count());
      ping->set_dst(r);
      Send(move(env), config()->MakeMachineId(r, p), kSequencerChannel);
    }
    ScheduleNextLatencyProbe();
  });
}

void Forwarder::OnInternalRequestReceived(EnvelopePtr&& env) {
  switch (env->request().type_case()) {
    case Request::kForwardTxn:
      ProcessForwardTxn(move(env));
      break;
    case Request::kLookupMaster:
      ProcessLookUpMasterRequest(move(env));
      break;
    case Request::kStats:
      ProcessStatsRequest(env->request().stats());
      break;
    default:
      LOG(ERROR) << "Unexpected request type received: \"" << CASE_NAME(env->request().type_case(), Request) << "\"";
  }
}

void Forwarder::ProcessForwardTxn(EnvelopePtr&& env) {
  auto txn = env->mutable_request()->mutable_forward_txn()->mutable_txn();

  RECORD(txn->mutable_internal(), TransactionEvent::ENTER_FORWARDER);

  try {
    PopulateInvolvedPartitions(sharder_, *txn);
  } catch (std::invalid_argument& e) {
    LOG(ERROR) << "Only numeric keys are allowed while running in Simple Partitioning mode";
    return;
  }

  bool need_remote_lookup = false;
  for (auto& kv : *txn->mutable_keys()) {
    const auto& key = kv.key();
    auto value = kv.mutable_value_entry();
    auto partition = sharder_->compute_partition(key);

    // If this is a local partition, lookup the master info from the local storage
    if (partition == config()->local_partition()) {
      Metadata metadata;
      if (lookup_master_index_->GetMasterMetadata(key, metadata)) {
        value->mutable_metadata()->set_master(metadata.master);
        value->mutable_metadata()->set_counter(metadata.counter);
      } else {
        auto metadata = metadata_initializer_->Compute(key);
        value->mutable_metadata()->set_master(metadata.master);
        value->mutable_metadata()->set_counter(metadata.counter);
      }
    } else {
      // Otherwise, add the key to the appropriate remote lookup master request
      partitioned_lookup_request_[partition].mutable_request()->mutable_lookup_master()->add_keys(key);
      need_remote_lookup = true;
    }
  }

  // If there is no need to look master info from remote partitions,
  // forward the txn immediately
  if (!need_remote_lookup) {
    auto txn_type = SetTransactionType(*txn);
    VLOG(3) << "Determine txn " << txn->internal().id() << " to be " << ENUM_NAME(txn_type, TransactionType)
            << " without remote master lookup";
    DCHECK(txn_type != TransactionType::UNKNOWN);
    Forward(move(env));
    return;
  }

  VLOG(3) << "Remote master lookup needed to determine type of txn " << txn->internal().id();
  for (auto p : txn->internal().involved_partitions()) {
    if (p != config()->local_partition()) {
      partitioned_lookup_request_[p].mutable_request()->mutable_lookup_master()->add_txn_ids(txn->internal().id());
    }
  }
  pending_transactions_.insert_or_assign(txn->internal().id(), move(env));

  ++batch_size_;

  // If this is the first txn in the batch, schedule to send the batch at a later time
  if (batch_size_ == 1) {
    NewTimedCallback(config()->forwarder_batch_duration(), [this]() { SendLookupMasterRequestBatch(); });
    batch_starting_time_ = std::chrono::steady_clock::now();
  }
}

void Forwarder::SendLookupMasterRequestBatch() {
  if (per_thread_metrics_repo != nullptr) {
    per_thread_metrics_repo->RecordForwarderBatch(batch_size_,
                                                  (std::chrono::steady_clock::now() - batch_starting_time_).count());
  }

  auto local_rep = config()->local_replica();
  auto num_partitions = config()->num_partitions();
  for (uint32_t part = 0; part < num_partitions; part++) {
    if (!partitioned_lookup_request_[part].request().lookup_master().txn_ids().empty()) {
      Send(partitioned_lookup_request_[part], config()->MakeMachineId(local_rep, part), kForwarderChannel);
      partitioned_lookup_request_[part].Clear();
    }
  }
  batch_size_ = 0;
}

void Forwarder::ProcessLookUpMasterRequest(EnvelopePtr&& env) {
  const auto& lookup_master = env->request().lookup_master();
  Envelope lookup_env;
  auto lookup_response = lookup_env.mutable_response()->mutable_lookup_master();
  auto results = lookup_response->mutable_lookup_results();

  lookup_response->mutable_txn_ids()->CopyFrom(lookup_master.txn_ids());
  for (int i = 0; i < lookup_master.keys_size(); i++) {
    const auto& key = lookup_master.keys(i);

    if (sharder_->is_local_key(key)) {
      if (Metadata metadata; lookup_master_index_->GetMasterMetadata(key, metadata)) {
        // If key exists, add the metadata of current key to the response
        auto key_metadata = results->Add();
        key_metadata->set_key(key);
        key_metadata->mutable_metadata()->set_master(metadata.master);
        key_metadata->mutable_metadata()->set_counter(metadata.counter);
      } else {
        // Otherwise, assign it to the default region for new key
        auto key_metadata = results->Add();
        key_metadata->set_key(key);
        auto new_metadata = metadata_initializer_->Compute(key);
        key_metadata->mutable_metadata()->set_master(new_metadata.master);
        key_metadata->mutable_metadata()->set_counter(new_metadata.counter);
      }
    }
  }
  Send(lookup_env, env->from(), kForwarderChannel);
}

void Forwarder::OnInternalResponseReceived(EnvelopePtr&& env) {
  switch (env->response().type_case()) {
    case Response::kLookupMaster:
      UpdateMasterInfo(move(env));
      break;
    case Response::kPong:
      UpdateLatency(move(env));
      break;
    default:
      LOG(ERROR) << "Unexpected response type received: \"" << CASE_NAME(env->response().type_case(), Response) << "\"";
  }
}

void Forwarder::UpdateMasterInfo(EnvelopePtr&& env) {
  const auto& lookup_master = env->response().lookup_master();
  std::unordered_map<std::string, int> index;
  for (int i = 0; i < lookup_master.lookup_results_size(); i++) {
    index[lookup_master.lookup_results(i).key()] = i;
  }

  for (auto txn_id : lookup_master.txn_ids()) {
    auto pending_txn_it = pending_transactions_.find(txn_id);
    if (pending_txn_it == pending_transactions_.end()) {
      continue;
    }

    // Transfer master info from the lookup response to its intended transaction
    auto& pending_env = pending_txn_it->second;
    auto txn = pending_env->mutable_request()->mutable_forward_txn()->mutable_txn();
    for (auto& kv : *txn->mutable_keys()) {
      if (!kv.value_entry().has_metadata()) {
        auto it = index.find(kv.key());
        if (it != index.end()) {
          const auto& result = lookup_master.lookup_results(it->second).metadata();
          kv.mutable_value_entry()->mutable_metadata()->CopyFrom(result);
        }
      }
    }

    auto txn_type = SetTransactionType(*txn);
    if (txn_type != TransactionType::UNKNOWN) {
      VLOG(3) << "Determine txn " << txn->internal().id() << " to be " << ENUM_NAME(txn_type, TransactionType);
      Forward(move(pending_env));
      pending_transactions_.erase(txn_id);
    }
  }
}

void Forwarder::UpdateLatency(EnvelopePtr&& env) {
  auto now = std::chrono::steady_clock::now().time_since_epoch().count();
  const auto& pong = env->response().pong();
  auto& latency_ns = latencies_ns_[pong.dst()];

  latency_ns.Add((now - pong.src_send_time()) / 2);

  if (per_thread_metrics_repo != nullptr) {
    per_thread_metrics_repo->RecordForwSequLatency(pong.dst(), pong.src_send_time(), now, latency_ns.avg());
  }
}

void Forwarder::Forward(EnvelopePtr&& env) {
  auto txn = env->mutable_request()->mutable_forward_txn()->mutable_txn();
  auto txn_internal = txn->mutable_internal();
  auto txn_id = txn_internal->id();
  auto txn_type = txn_internal->type();

  PopulateInvolvedReplicas(*txn);

  if (txn_type == TransactionType::SINGLE_HOME) {
    // If this current replica is its home, forward to the sequencer of the same machine
    // Otherwise, forward to the sequencer of a random machine in its home region
    auto home_replica = txn->keys().begin()->value_entry().metadata().master();
    if (home_replica == config()->local_replica()) {
      VLOG(3) << "Current region is home of txn " << txn_id;

      RECORD(txn_internal, TransactionEvent::EXIT_FORWARDER_TO_SEQUENCER);

      Send(move(env), kSequencerChannel);
    } else {
      auto partition = ChooseRandomPartition(*txn, rg_);
      auto random_machine_in_home_replica = config()->MakeMachineId(home_replica, partition);

      VLOG(3) << "Forwarding txn " << txn_id << " to its home region (rep: " << home_replica << ", part: " << partition
              << ")";

      RECORD(txn_internal, TransactionEvent::EXIT_FORWARDER_TO_SEQUENCER);

      Send(*env, random_machine_in_home_replica, kSequencerChannel);
    }
  } else if (txn_type == TransactionType::MULTI_HOME_OR_LOCK_ONLY) {
    RECORD(txn_internal, TransactionEvent::EXIT_FORWARDER_TO_MULTI_HOME_ORDERER);

    if (config()->bypass_mh_orderer()) {
      VLOG(3) << "Txn " << txn_id << " is a multi-home txn. Sending to the sequencer.";

      // Send the txn directly to sequencers of involved replicas to generate lock-only txns
      auto part = config()->leader_partition_for_multi_home_ordering();

      if (config()->synchronized_batching()) {
        // If synchronized batching is on, compute the batching delay based on latency between the current
        // replica to the involved replicas
        std::vector<MachineId> destinations;
        int64_t max_avg_latency_ns = 0;
        for (auto rep : txn_internal->involved_replicas()) {
          max_avg_latency_ns = std::max(max_avg_latency_ns, static_cast<int64_t>(latencies_ns_[rep].avg()));
          destinations.push_back(config()->MakeMachineId(rep, part));
        }

        auto now = slog_clock::now();
        auto timestamp = now + std::chrono::nanoseconds(max_avg_latency_ns) +
                         std::chrono::microseconds(config()->timestamp_buffer_us());

        auto txn = env->mutable_request()->mutable_forward_txn()->mutable_txn();
        txn->mutable_internal()->set_timestamp(timestamp.time_since_epoch().count());
        txn->mutable_internal()->set_mh_depart_from_coordinator_time(now.time_since_epoch().count());
        Send(move(env), destinations, kSequencerChannel);
      } else {
        std::vector<MachineId> destinations;
        destinations.reserve(txn_internal->involved_replicas_size());
        for (auto rep : txn_internal->involved_replicas()) {
          destinations.push_back(config()->MakeMachineId(rep, part));
        }
        Send(move(env), destinations, kSequencerChannel);
      }
    } else {
      VLOG(3) << "Txn " << txn_id << " is a multi-home txn. Sending to the orderer.";
      // Send the txn to the orderer to form a global order
      Send(move(env), kMultiHomeOrdererChannel);
    }
  }
}

/**
 * {
 *    forw_batch_size:    int,
 *    forw_pending_txns:  [uint64],
 *    forw_num_pending_txns: int
 * }
 */
void Forwarder::ProcessStatsRequest(const internal::StatsRequest& stats_request) {
  using rapidjson::StringRef;

  int level = stats_request.level();

  rapidjson::Document stats;
  stats.SetObject();
  auto& alloc = stats.GetAllocator();

  stats.AddMember(StringRef(FORW_LATENCIES_NS),
                  ToJsonArray(
                      pending_transactions_, [](const auto& item) { return item.first; }, alloc),
                  alloc);

  stats.AddMember(StringRef(FORW_BATCH_SIZE), batch_size_, alloc);
  stats.AddMember(StringRef(FORW_NUM_PENDING_TXNS), pending_transactions_.size(), alloc);
  if (level > 0) {
    stats.AddMember(StringRef(FORW_PENDING_TXNS),
                    ToJsonArray(
                        pending_transactions_, [](const auto& item) { return item.first; }, alloc),
                    alloc);
  }

  // Write JSON object to a buffer and send back to the server
  rapidjson::StringBuffer buf;
  rapidjson::Writer<rapidjson::StringBuffer> writer(buf);
  stats.Accept(writer);

  auto env = NewEnvelope();
  env->mutable_response()->mutable_stats()->set_id(stats_request.id());
  env->mutable_response()->mutable_stats()->set_stats_json(buf.GetString());
  Send(move(env), kServerChannel);
}  // namespace slog

}  // namespace slog<|MERGE_RESOLUTION|>--- conflicted
+++ resolved
@@ -37,11 +37,8 @@
     : NetworkedModule(context, config, config->forwarder_port(), kForwarderChannel, metrics_manager, poll_timeout),
       sharder_(Sharder::MakeSharder(config)),
       lookup_master_index_(lookup_master_index),
-<<<<<<< HEAD
+      metadata_initializer_(metadata_initializer),
       partitioned_lookup_request_(config->num_partitions()),
-=======
-      metadata_initializer_(metadata_initializer),
->>>>>>> 8103fa4e
       batch_size_(0),
       rg_(std::random_device{}()) {
   for (uint32_t i = 0; i < config->num_replicas(); i++) {
