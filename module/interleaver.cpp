--- conflicted
+++ resolved
@@ -104,22 +104,15 @@
     case Request::kBatchReplicationAck:
       ProcessBatchReplicationAck(std::move(env));
       break;
-<<<<<<< HEAD
-    }
-    case Request::kForwardBatch:
-      ProcessForwardBatch(std::move(env));
+    case Request::kForwardBatchData:
+      ProcessForwardBatchData(std::move(env));
+      break;
+    case Request::kForwardBatchOrder:
+      ProcessForwardBatchOrder(std::move(env));
       break;
     case Request::kStats:
       ProcessStatsRequest(request->stats());
       break;
-=======
-    case Request::kForwardBatchData:
-      ProcessForwardBatchData(std::move(env));
-      break;
-    case Request::kForwardBatchOrder:
-      ProcessForwardBatchOrder(std::move(env));
-      break;
->>>>>>> dc73c56d
     default:
       LOG(ERROR) << "Unexpected request type received: \"" << CASE_NAME(request->type_case(), Request) << "\"";
   }
