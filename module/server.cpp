#include "module/server.h"

#include "common/constants.h"
#include "common/json_utils.h"
#include "connection/zmq_utils.h"
#include "proto/internal.pb.h"

using std::move;

namespace slog {

namespace {
void PreprocessTxn(Transaction* txn) {
  if (txn->keys().empty()) {
    txn->set_status(TransactionStatus::ABORTED);
    txn->set_abort_reason("txn accesses no key");
    return;
  }
  txn->set_status(TransactionStatus::NOT_STARTED);
  txn->set_abort_reason("");
  for (auto& kv : *(txn->mutable_keys())) {
    kv.mutable_value_entry()->clear_metadata();
  }
  auto txn_internal = txn->mutable_internal();
  txn_internal->set_type(TransactionType::UNKNOWN);
  txn_internal->clear_involved_replicas();
  txn_internal->clear_involved_partitions();
  txn_internal->clear_active_partitions();
  txn_internal->set_timestamp(0);
}
}  // namespace

Server::FinishedTransaction::FinishedTransaction(size_t involved_partitions)
    : remaining_partitions_(involved_partitions) {}

bool Server::FinishedTransaction::AddSubTxn(EnvelopePtr&& new_req) {
  DCHECK(new_req != nullptr);

  remaining_partitions_--;

  if (req_ == nullptr) {
    req_ = std::move(new_req);
  } else {
    auto& subtxn = new_req->request().finished_subtxn();
    auto txn = req_->mutable_request()->mutable_finished_subtxn()->mutable_txn();
    MergeTransaction(*txn, subtxn.txn());
  }

  return remaining_partitions_ == 0;
}

Transaction* Server::FinishedTransaction::ReleaseTxn() {
  if (req_ == nullptr) return nullptr;
  return req_->mutable_request()->mutable_finished_subtxn()->release_txn();
}

Server::Server(const std::shared_ptr<Broker>& broker, const MetricsRepositoryManagerPtr& metrics_manager,
               std::chrono::milliseconds poll_timeout)
    : NetworkedModule(broker, kServerChannel, metrics_manager, poll_timeout), txn_id_counter_(0) {}

/***********************************************
                Initialization
***********************************************/

void Server::Initialize() {
  string endpoint = "tcp://*:" + std::to_string(config()->server_port());
  zmq::socket_t client_socket(*context(), ZMQ_ROUTER);
  client_socket.set(zmq::sockopt::rcvhwm, 0);
  client_socket.set(zmq::sockopt::sndhwm, 0);
  client_socket.bind(endpoint);

  LOG(INFO) << "Bound Server to: " << endpoint;

  // Tell other machines that the current one is online
  internal::Envelope env;
  env.mutable_request()->mutable_signal();
  for (MachineId m : config()->all_machine_ids()) {
    if (m != config()->local_machine_id()) {
      offline_machines_.insert(m);
      Send(env, m, kServerChannel);
    }
  }

  AddCustomSocket(move(client_socket));
}

/***********************************************
                  API Requests
***********************************************/

bool Server::OnCustomSocket() {
  auto& socket = GetCustomSocket(0);

  zmq::message_t identity;
  if (!socket.recv(identity, zmq::recv_flags::dontwait)) {
    return false;
  }
  if (!identity.more()) {
    LOG(ERROR) << "Invalid message from client: Only identity part is found";
    return false;
  }
  api::Request request;
  if (!RecvDeserializedProtoWithEmptyDelim(socket, request)) {
    LOG(ERROR) << "Invalid message from client: Body is not a proto";
    return false;
  }

  // While this is called txn id, we use it for any kind of request
  auto txn_id = NextTxnId();
  auto res = pending_responses_.try_emplace(txn_id, move(identity), request.stream_id());
  CHECK(res.second) << "Duplicate transaction id: " << txn_id;

  switch (request.type_case()) {
    case api::Request::kTxn: {
      auto txn = request.mutable_txn()->release_txn();
      auto txn_internal = txn->mutable_internal();

      txn_internal->set_id(txn_id);
      txn_internal->set_coordinating_server(config()->local_machine_id());

      RECORD(txn_internal, TransactionEvent::ENTER_SERVER);

      PreprocessTxn(txn);
      if (txn->status() == TransactionStatus::ABORTED) {
        SendTxnToClient(txn);
        break;
      }

      RECORD(txn_internal, TransactionEvent::EXIT_SERVER_TO_FORWARDER);

      // Send to forwarder
      auto env = NewEnvelope();
      env->mutable_request()->mutable_forward_txn()->set_allocated_txn(txn);
      Send(move(env), kForwarderChannel);
      break;
    }
    case api::Request::kStats: {
      auto env = NewEnvelope();
      env->mutable_request()->mutable_stats()->set_id(txn_id);
      env->mutable_request()->mutable_stats()->set_level(request.stats().level());

      // Send to appropriate module based on provided information
      switch (request.stats().module()) {
        case ModuleId::SERVER:
          ProcessStatsRequest(env->request().stats());
          break;
        case ModuleId::FORWARDER:
          Send(move(env), kForwarderChannel);
          break;
        case ModuleId::MHORDERER:
          Send(move(env), kMultiHomeOrdererChannel);
          break;
        case ModuleId::SEQUENCER:
          Send(move(env), kSequencerChannel);
          break;
        case ModuleId::INTERLEAVER:
          Send(move(env), kInterleaverChannel);
          break;
        case ModuleId::SCHEDULER:
          Send(move(env), kSchedulerChannel);
          break;
        default:
          LOG(ERROR) << "Invalid module for stats request";
          break;
      }
      break;
    }
    case api::Request::kMetrics: {
      metrics_manager().AggregateAndFlushToDisk(request.metrics().prefix());
      api::Response response;
      response.mutable_metrics();
      SendResponseToClient(txn_id, std::move(response));
      break;
    }
    default:
      pending_responses_.erase(txn_id);
      LOG(ERROR) << "Unexpected request type received: \"" << CASE_NAME(request.type_case(), api::Request) << "\"";
      break;
  }
  return true;
}

/***********************************************
              Internal Requests
***********************************************/

void Server::OnInternalRequestReceived(EnvelopePtr&& env) {
  switch (env->request().type_case()) {
    case internal::Request::kSignal:
      LOG(INFO) << "Machine " << env->from() << " is online";
      offline_machines_.erase(env->from());
      if (offline_machines_.empty()) {
        LOG(INFO) << "All machines are online";
      }
      break;
    case internal::Request::kFinishedSubtxn:
      ProcessFinishedSubtxn(move(env));
      break;
    default:
      LOG(ERROR) << "Unexpected request type received: \"" << CASE_NAME(env->request().type_case(), internal::Request)
                 << "\"";
  }
}

<<<<<<< HEAD
void Server::ProcessCompletedSubtxn(EnvelopePtr&& env) {
  auto completed_subtxn = env->mutable_request()->mutable_completed_subtxn();
  auto txn = completed_subtxn->mutable_txn();
  auto txn_internal = txn->mutable_internal();

  RECORD(txn_internal, TransactionEvent::RETURN_TO_SERVER);

  auto txn_id = txn_internal->id();
=======
void Server::ProcessFinishedSubtxn(EnvelopePtr&& env) {
  auto finished_subtxn = env->mutable_request()->mutable_finished_subtxn();
  auto txn_internal = finished_subtxn->mutable_txn()->mutable_internal();

  RECORD(txn_internal, TransactionEvent::RETURN_TO_SERVER);

  auto txn_id = finished_subtxn->txn().internal().id();
>>>>>>> a347634a
  if (pending_responses_.count(txn_id) == 0) {
    return;
  }

  auto res = finished_txns_.try_emplace(txn_id, txn_internal->involved_partitions_size());
  auto& finished_txn = res.first->second;
  if (finished_txn.AddSubTxn(std::move(env))) {
    SendTxnToClient(finished_txn.ReleaseTxn());
    finished_txns_.erase(txn_id);
  }
}

void Server::ProcessStatsRequest(const internal::StatsRequest& stats_request) {
  using rapidjson::StringRef;

  int level = stats_request.level();

  rapidjson::Document stats;
  stats.SetObject();
  auto& alloc = stats.GetAllocator();

  // Add stats for current transactions in the system
  stats.AddMember(StringRef(TXN_ID_COUNTER), txn_id_counter_, alloc);
  stats.AddMember(StringRef(NUM_PENDING_RESPONSES), pending_responses_.size(), alloc);
  stats.AddMember(StringRef(NUM_PARTIALLY_FINISHED_TXNS), finished_txns_.size(), alloc);
  if (level >= 1) {
    stats.AddMember(StringRef(PENDING_RESPONSES),
                    ToJsonArrayOfKeyValue(
                        pending_responses_, [](const auto& resp) { return resp.stream_id; }, alloc),
                    alloc);

    stats.AddMember(StringRef(PARTIALLY_FINISHED_TXNS),
                    ToJsonArray(
                        finished_txns_, [](const auto& p) { return p.first; }, alloc),
                    alloc);
  }

  rapidjson::StringBuffer buf;
  rapidjson::Writer<rapidjson::StringBuffer> writer(buf);
  stats.Accept(writer);

  auto env = NewEnvelope();
  env->mutable_response()->mutable_stats()->set_id(stats_request.id());
  env->mutable_response()->mutable_stats()->set_stats_json(buf.GetString());
  OnInternalResponseReceived(move(env));
}

/***********************************************
              Internal Responses
***********************************************/

void Server::OnInternalResponseReceived(EnvelopePtr&& env) {
  if (env->response().type_case() != internal::Response::kStats) {
    LOG(ERROR) << "Unexpected response type received: \"" << CASE_NAME(env->response().type_case(), internal::Response)
               << "\"";
  }
  api::Response response;
  auto stats_response = response.mutable_stats();
  stats_response->set_allocated_stats_json(env->mutable_response()->mutable_stats()->release_stats_json());
  SendResponseToClient(env->response().stats().id(), move(response));
}

/***********************************************
                    Helpers
***********************************************/

void Server::SendTxnToClient(Transaction* txn) {
  RECORD(txn->mutable_internal(), TransactionEvent::EXIT_SERVER_TO_CLIENT);

  api::Response response;
  auto txn_response = response.mutable_txn();
  txn_response->set_allocated_txn(txn);
  SendResponseToClient(txn->internal().id(), move(response));
}

void Server::SendResponseToClient(TxnId txn_id, api::Response&& res) {
  auto it = pending_responses_.find(txn_id);
  if (it == pending_responses_.end()) {
    LOG(ERROR) << "Cannot find info to response back to client for txn: " << txn_id;
    return;
  }
  auto& socket = GetCustomSocket(0);
  // Stream id is for the client to match request/response
  res.set_stream_id(it->second.stream_id);
  // Send identity to the socket to select the client to response to
  socket.send(it->second.identity, zmq::send_flags::sndmore);
  // Send the actual message
  SendSerializedProtoWithEmptyDelim(socket, res);

  pending_responses_.erase(txn_id);
}

TxnId Server::NextTxnId() {
  txn_id_counter_++;
  return txn_id_counter_ * kMaxNumMachines + config()->local_machine_id();
}

}  // namespace slog<|MERGE_RESOLUTION|>--- conflicted
+++ resolved
@@ -202,24 +202,14 @@
   }
 }
 
-<<<<<<< HEAD
-void Server::ProcessCompletedSubtxn(EnvelopePtr&& env) {
-  auto completed_subtxn = env->mutable_request()->mutable_completed_subtxn();
-  auto txn = completed_subtxn->mutable_txn();
-  auto txn_internal = txn->mutable_internal();
-
-  RECORD(txn_internal, TransactionEvent::RETURN_TO_SERVER);
-
-  auto txn_id = txn_internal->id();
-=======
 void Server::ProcessFinishedSubtxn(EnvelopePtr&& env) {
   auto finished_subtxn = env->mutable_request()->mutable_finished_subtxn();
-  auto txn_internal = finished_subtxn->mutable_txn()->mutable_internal();
+  auto txn = finished_subtxn->mutable_txn();
+  auto txn_internal = txn->mutable_internal();
 
   RECORD(txn_internal, TransactionEvent::RETURN_TO_SERVER);
 
-  auto txn_id = finished_subtxn->txn().internal().id();
->>>>>>> a347634a
+  auto txn_id = txn_internal->id();
   if (pending_responses_.count(txn_id) == 0) {
     return;
   }
