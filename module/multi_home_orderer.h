--- conflicted
+++ resolved
@@ -31,14 +31,10 @@
   void OnInternalRequestReceived(EnvelopePtr&& env) final;
 
  private:
-<<<<<<< HEAD
-  void ProcessForwardBatch(EnvelopePtr&& env);
-=======
   void ProcessForwardBatchData(EnvelopePtr&& env);
   void ProcessForwardBatchOrder(EnvelopePtr&& env);
   void ProcessStatsRequest(const internal::StatsRequest& stats_request);
   void AdvanceLog();
->>>>>>> dc73c56d
 
   void NewBatch();
   BatchId batch_id() const { return batch_id_counter_ * kMaxNumMachines + config()->local_machine_id(); }
