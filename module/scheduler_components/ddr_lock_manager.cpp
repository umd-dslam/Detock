--- conflicted
+++ resolved
@@ -454,29 +454,18 @@
   auto& alloc = stats.GetAllocator();
 
   stats.AddMember(StringRef(LOCK_MANAGER_TYPE), 1, alloc);
-<<<<<<< HEAD
   stats.AddMember(StringRef(NUM_DEADLOCKS_RESOLVED), num_deadlocks_resolved_.load(), alloc);
   {
     lock_guard<mutex> guard(mut_txn_info_);
     stats.AddMember(StringRef(NUM_TXNS_WAITING_FOR_LOCK), txn_info_.size(), alloc);
     if (level >= 1) {
       rapidjson::Value waited_by_graph(rapidjson::kArrayType);
-      for (const auto& info : txn_info_) {
+      for (const auto& [txn_id, info] : txn_info_) {
         rapidjson::Value entry(rapidjson::kArrayType);
-        entry.PushBack(info.first, alloc).PushBack(ToJsonArray(info.second.waited_by, alloc), alloc);
+        entry.PushBack(txn_id, alloc).PushBack(ToJsonArray(info.waited_by, alloc), alloc);
         waited_by_graph.PushBack(entry, alloc);
       }
       stats.AddMember(StringRef(WAITED_BY_GRAPH), move(waited_by_graph), alloc);
-=======
-
-  stats.AddMember(StringRef(NUM_TXNS_WAITING_FOR_LOCK), txn_info_.size(), alloc);
-  if (level >= 1) {
-    rapidjson::Value waited_by_graph(rapidjson::kArrayType);
-    for (const auto& [txn_id, info] : txn_info_) {
-      rapidjson::Value entry(rapidjson::kArrayType);
-      entry.PushBack(txn_id, alloc).PushBack(ToJsonArray(info.waited_by, alloc), alloc);
-      waited_by_graph.PushBack(entry, alloc);
->>>>>>> 239c0769
     }
   }
 
