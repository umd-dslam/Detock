--- conflicted
+++ resolved
@@ -169,7 +169,7 @@
   }
 
  private:
-  void FindTopoOrderAndTranspose(TxnInfo& txn) {
+  void FindTopoOrderAndTranspose(DDRLockManager::TxnInfo& txn) {
     for (auto n : txn.waited_by) {
       if (n == kSentinelTxnId) {
         continue;
@@ -277,7 +277,7 @@
   Channel signal_chan_;
   milliseconds check_interval_;
 
-  unordered_map<TxnId, TxnInfo> txn_info_;
+  unordered_map<TxnId, DDRLockManager::TxnInfo> txn_info_;
   unordered_map<TxnId, Node> aux_graph_;
   vector<TxnId> topo_order_;
   vector<TxnId> scc_;
@@ -396,59 +396,38 @@
   }
 }
 
-<<<<<<< HEAD
-vector<TxnId> DDRLockManager::ReleaseLocks(const Transaction& txn) {
-  auto txn_id = txn.internal().id();
-  {
-    lock_guard<mutex> guard(mut_txn_info_);
-
-    auto txn_info_it = txn_info_.find(txn_id);
-    if (txn_info_it == txn_info_.end()) {
-      return {};
-    }
-    auto& txn_info = txn_info_it->second;
-    if (!txn_info.is_ready()) {
-      LOG(FATAL) << "Releasing unready txn is forbidden";
-=======
 vector<TxnId> DDRLockManager::ReleaseLocks(TxnId txn_id) {
-  vector<TxnId> result;
+  lock_guard<mutex> guard(mut_txn_info_);
+
   auto txn_info_it = txn_info_.find(txn_id);
   if (txn_info_it == txn_info_.end()) {
-    return result;
+    return {};
   }
   auto& txn_info = txn_info_it->second;
   if (!txn_info.is_ready()) {
     LOG(FATAL) << "Releasing unready txn is forbidden";
   }
+  vector<TxnId> result;
   for (auto blocked_txn_id : txn_info.waited_by) {
+    if (blocked_txn_id == kSentinelTxnId) {
+      continue;
+    }
     auto it = txn_info_.find(blocked_txn_id);
     if (it == txn_info_.end()) {
       LOG(ERROR) << "Blocked txn " << blocked_txn_id << " does not exist";
       continue;
->>>>>>> 5a28e37f
-    }
-    vector<TxnId> result;
-    for (auto blocked_txn_id : txn_info.waited_by) {
-      if (blocked_txn_id == kSentinelTxnId) {
-        continue;
-      }
-      auto it = txn_info_.find(blocked_txn_id);
-      if (it == txn_info_.end()) {
-        LOG(ERROR) << "Blocked txn " << blocked_txn_id << " does not exist";
-        continue;
-      }
-      auto& blocked_txn = it->second;
-      blocked_txn.num_waiting_for--;
-      if (blocked_txn.is_ready()) {
-        // While the waited_by list might contain duplicates, the blocked
-        // txn only becomes ready when its last entry in the waited_by list
-        // is accounted for.
-        result.push_back(blocked_txn_id);
-      }
-    }
-    txn_info_.erase(txn_id);
-    return result;
-  }
+    }
+    auto& blocked_txn = it->second;
+    blocked_txn.num_waiting_for--;
+    if (blocked_txn.is_ready()) {
+      // While the waited_by list might contain duplicates, the blocked
+      // txn only becomes ready when its last entry in the waited_by list
+      // is accounted for.
+      result.push_back(blocked_txn_id);
+    }
+  }
+  txn_info_.erase(txn_id);
+  return result;
 }
 
 /**
