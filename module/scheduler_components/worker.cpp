--- conflicted
+++ resolved
@@ -29,11 +29,7 @@
 using internal::Response;
 using std::make_unique;
 
-<<<<<<< HEAD
-Worker::Worker(const std::shared_ptr<Broker>& broker, Channel channel, const std::shared_ptr<Storage>& storage,
-=======
-Worker::Worker(int id, const std::shared_ptr<Broker>& broker, const shared_ptr<Storage>& storage,
->>>>>>> 6fa96c86
+Worker::Worker(int id, const std::shared_ptr<Broker>& broker, const std::shared_ptr<Storage>& storage,
                const MetricsRepositoryManagerPtr& metrics_manager, std::chrono::milliseconds poll_timeout)
     : NetworkedModule(broker, kMaxChannel + id, metrics_manager, poll_timeout), storage_(storage) {
   switch (config()->execution_type()) {
