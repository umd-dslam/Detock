#include "module/scheduler_components/worker.h"

#if defined(REMASTER_PROTOCOL_SIMPLE) || defined(REMASTER_PROTOCOL_PER_KEY)
#include "module/scheduler_components/remaster_manager.h"
#endif /* defined(REMASTER_PROTOCOL_SIMPLE) || defined(REMASTER_PROTOCOL_PER_KEY) */

#include <glog/logging.h>

#include <thread>

#include "common/monitor.h"
#include "common/proto_utils.h"
#include "module/scheduler.h"

using std::make_pair;

namespace slog {

<<<<<<< HEAD
namespace {
uint32_t MakeTag(const RunId& run_id) { return run_id.first * 10 + run_id.second; }
}  // namespace
=======
using std::make_unique;
>>>>>>> 8c8369a2

using internal::Envelope;
using internal::Request;
using internal::Response;

Worker::Worker(const ConfigurationPtr& config, const std::shared_ptr<Broker>& broker, Channel channel,
               const shared_ptr<Storage<Key, Record>>& storage, std::chrono::milliseconds poll_timeout)
    : NetworkedModule("Worker-" + std::to_string(channel), broker, channel, poll_timeout),
      config_(config),
      storage_(storage) {
  switch (config_->commands()) {
    case internal::Commands::DUMMY:
      commands_ = make_unique<DummyCommands<Key, Record>>(config, storage);
      break;
    case internal::Commands::NOOP:
      commands_ = make_unique<NoopCommands<Key, Record>>();
      break;
    default:
      commands_ = make_unique<KeyValueCommands<Key, Record>>(config, storage);
      break;
  }
}

void Worker::Initialize() {
  zmq::socket_t sched_socket(*context(), ZMQ_DEALER);
  sched_socket.set(zmq::sockopt::rcvhwm, 0);
  sched_socket.set(zmq::sockopt::sndhwm, 0);
  sched_socket.connect(MakeInProcChannelAddress(kWorkerChannel));

  AddCustomSocket(std::move(sched_socket));
}

void Worker::OnInternalRequestReceived(EnvelopePtr&& env) {
  if (env->request().type_case() != Request::kRemoteReadResult) {
    LOG(FATAL) << "Invalid request for worker";
  }
  auto& read_result = env->request().remote_read_result();
  auto run_id = make_pair(read_result.txn_id(), read_result.deadlocked());
  auto state_it = txn_states_.find(run_id);
  if (state_it == txn_states_.end()) {
    VLOG(1) << "Transaction " << run_id << " does not exist for remote read result";
    return;
  }

  VLOG(2) << "Got remote read result for txn " << run_id;

  auto& state = state_it->second;
  auto& txn = state.txn_holder->txn();

  if (txn.status() != TransactionStatus::ABORTED) {
    if (read_result.will_abort()) {
      // TODO: optimize by returning an aborting transaction to the scheduler immediately.
      // later remote reads will need to be garbage collected.
      txn.set_status(TransactionStatus::ABORTED);
      txn.set_abort_reason(read_result.abort_reason());
    } else {
      // Apply remote reads.
      for (const auto& kv : read_result.reads()) {
        txn.mutable_keys()->insert(kv);
      }
    }
  }

  state.remote_reads_waiting_on--;

  // Move the transaction to a new phase if all remote reads arrive
  if (state.remote_reads_waiting_on == 0) {
    if (state.phase == TransactionState::Phase::WAIT_REMOTE_READ) {
      state.phase = TransactionState::Phase::EXECUTE;
<<<<<<< HEAD
      VLOG(3) << "Execute txn " << run_id << " after receving all remote read results";
=======

      // Remove the redirection at broker for this txn
      auto redirect_env = NewEnvelope();
      redirect_env->mutable_request()->mutable_broker_redirect()->set_tag(txn_id);
      redirect_env->mutable_request()->mutable_broker_redirect()->set_stop(true);
      Send(move(redirect_env), Broker::MakeChannel(config_->broker_ports_size() - 1));

      VLOG(3) << "Execute txn " << txn_id << " after receving all remote read results";
>>>>>>> 8c8369a2
    } else {
      LOG(FATAL) << "Invalid phase";
    }
  }

  AdvanceTransaction(run_id);
}

bool Worker::OnCustomSocket() {
  auto& sched_socket = GetCustomSocket(0);

  zmq::message_t msg;
  if (!sched_socket.recv(msg, zmq::recv_flags::dontwait)) {
    return false;
  }

  auto txn_holder = *msg.data<TxnHolder*>();
  auto& txn = txn_holder->txn();
  auto run_id = txn_holder->run_id();

  TRACE(txn.mutable_internal(), TransactionEvent::ENTER_WORKER);

  // Create a state for the new transaction
  // TODO: Clean up txns that later got into a deadlock
  auto [iter, ok] = txn_states_.try_emplace(run_id, txn_holder);

  DCHECK(ok) << "Transaction " << run_id << " has already been dispatched to this worker";

  iter->second.phase = TransactionState::Phase::READ_LOCAL_STORAGE;

<<<<<<< HEAD
  // Establish a redirection at broker for this txn so that we can receive remote reads
  auto redirect_env = NewEnvelope();
  redirect_env->mutable_request()->mutable_broker_redirect()->set_tag(MakeTag(run_id));
  redirect_env->mutable_request()->mutable_broker_redirect()->set_channel(channel());
  Send(move(redirect_env), Broker::MakeChannel(config_->broker_ports_size() - 1));

  VLOG(3) << "Initialized state for txn " << run_id;
=======
  VLOG(3) << "Initialized state for txn " << txn_id;
>>>>>>> 8c8369a2

  AdvanceTransaction(run_id);

  return true;
}

void Worker::AdvanceTransaction(const RunId& run_id) {
  auto& state = TxnState(run_id);
  switch (state.phase) {
    case TransactionState::Phase::READ_LOCAL_STORAGE:
      ReadLocalStorage(run_id);
      [[fallthrough]];
    case TransactionState::Phase::WAIT_REMOTE_READ:
      if (state.phase == TransactionState::Phase::WAIT_REMOTE_READ) {
        // The only way to get out of this phase is through remote messages
        break;
      }
      [[fallthrough]];
    case TransactionState::Phase::EXECUTE:
      if (state.phase == TransactionState::Phase::EXECUTE) {
        Execute(run_id);
      }
      [[fallthrough]];
<<<<<<< HEAD
    case TransactionState::Phase::COMMIT:
      if (state.phase == TransactionState::Phase::COMMIT) {
        Commit(run_id);
      }
      [[fallthrough]];
=======
>>>>>>> 8c8369a2
    case TransactionState::Phase::FINISH:
      Finish(run_id);
      // Never fallthrough after this point because Finish and PreAbort
      // has already destroyed the state object
      break;
  }
}

void Worker::ReadLocalStorage(const RunId& run_id) {
  auto& state = TxnState(run_id);
  auto txn_holder = state.txn_holder;
  auto& txn = txn_holder->txn();

  if (txn.status() != TransactionStatus::ABORTED) {
#if defined(REMASTER_PROTOCOL_SIMPLE) || defined(REMASTER_PROTOCOL_PER_KEY)
    switch (RemasterManager::CheckCounters(txn, false, storage_)) {
      case VerifyMasterResult::VALID: {
        break;
      }
      case VerifyMasterResult::ABORT: {
        txn.set_status(TransactionStatus::ABORTED);
        txn.set_abort_reason("Outdated counter");
        break;
      }
      case VerifyMasterResult::WAITING: {
        LOG(FATAL) << "Transaction " << run_id << " was sent to worker with a high counter";
        break;
      }
      default:
        LOG(FATAL) << "Unrecognized check counter result";
        break;
    }
#endif

    // We don't need to check if keys are in partition here since the assumption is that
    // the out-of-partition keys have already been removed
    for (auto& [key, value] : *(txn.mutable_keys())) {
      if (auto record = storage_->Read(key); record != nullptr) {
        // Check whether the store master metadata matches with the information
        // stored in the transaction
        if (value.metadata().master() != record->metadata.master) {
          txn.set_status(TransactionStatus::ABORTED);
          txn.set_abort_reason("Outdated master");
          break;
        }
        value.set_value(record->to_string());
      } else if (txn.procedure_case() == Transaction::kRemaster) {
        txn.set_status(TransactionStatus::ABORTED);
        txn.set_abort_reason("Remaster non-existent key " + key);
        break;
      }
    }
  }

  BroadcastReads(run_id);

  // Set the number of remote reads that this partition needs to wait for
  state.remote_reads_waiting_on = 0;
#ifdef LOCK_MANAGER_DDR
  // If DDR is used, all partitions have to wait
  const auto& waiting_partitions = txn.internal().involved_partitions();
#else
  const auto& waiting_partitions = txn.internal().active_partitions();
#endif
  if (std::find(waiting_partitions.begin(), waiting_partitions.end(), config_->local_partition()) !=
      waiting_partitions.end()) {
    // Waiting partition needs remote reads from all partitions
    state.remote_reads_waiting_on = txn.internal().involved_partitions_size() - 1;
  }
  if (state.remote_reads_waiting_on == 0) {
    VLOG(3) << "Execute txn " << run_id << " without remote reads";
    state.phase = TransactionState::Phase::EXECUTE;
  } else {
<<<<<<< HEAD
    VLOG(3) << "Defer executing txn " << run_id << " until having enough remote reads";
=======
    // Establish a redirection at broker for this txn so that we can receive remote reads
    auto redirect_env = NewEnvelope();
    redirect_env->mutable_request()->mutable_broker_redirect()->set_tag(txn_id);
    redirect_env->mutable_request()->mutable_broker_redirect()->set_channel(channel());
    Send(move(redirect_env), Broker::MakeChannel(config_->broker_ports_size() - 1));

    VLOG(3) << "Defer executing txn " << txn_id << " until having enough remote reads";
>>>>>>> 8c8369a2
    state.phase = TransactionState::Phase::WAIT_REMOTE_READ;
  }
}

void Worker::Execute(const RunId& run_id) {
  auto& state = TxnState(run_id);
  auto& txn = state.txn_holder->txn();

  switch (txn.procedure_case()) {
    case Transaction::kCode: {
      if (txn.status() != TransactionStatus::ABORTED) {
        commands_->Execute(txn);
      }

<<<<<<< HEAD
void Worker::Commit(const RunId& run_id) {
  auto& state = TxnState(run_id);
  auto& txn = state.txn_holder->txn();
  switch (txn.procedure_case()) {
    case Transaction::kCode: {
      // Apply all writes to local storage if the transaction is not aborted
      if (txn.status() != TransactionStatus::COMMITTED) {
        VLOG(3) << "Txn " << run_id << " aborted with reason: " << txn.abort_reason();
        break;
      }
      for (const auto& [key, value] : txn.keys()) {
        if (value.type() == KeyType::READ) {
          continue;
        }
        if (config_->key_is_in_local_partition(key)) {
          Record record;
          if (!storage_->Read(key, record)) {
            record.metadata = value.metadata();
          }
          record.SetValue(value.new_value());
          storage_->Write(key, record);
        }
      }
      for (const auto& key : txn.deleted_keys()) {
        if (config_->key_is_in_local_partition(key)) {
          storage_->Delete(key);
        }
      }
      VLOG(3) << "Committed txn " << run_id;
=======
      if (txn.status() == TransactionStatus::ABORTED) {
        VLOG(3) << "Txn " << txn_id << " aborted with reason: " << txn.abort_reason();
      } else {
        VLOG(3) << "Committed txn " << txn_id;
      }
>>>>>>> 8c8369a2
      break;
    }
    case Transaction::kRemaster: {
      txn.set_status(TransactionStatus::COMMITTED);
      auto key_it = txn.keys().begin();
      const auto& key = key_it->first;
      Record record;
      storage_->Read(key, record);
      auto new_counter = key_it->second.metadata().counter() + 1;
      record.metadata = Metadata(txn.remaster().new_master(), new_counter);
      storage_->Write(key, record);

      state.txn_holder->SetRemasterResult(key, new_counter);
      break;
    }
    default:
      LOG(FATAL) << "Procedure is not set";
  }
  state.phase = TransactionState::Phase::FINISH;
}

void Worker::Finish(const RunId& run_id) {
  TRACE(TxnState(run_id).txn_holder->txn().mutable_internal(), TransactionEvent::EXIT_WORKER);

  // This must happen before the sending to scheduler below. Otherwise,
  // the scheduler may destroy the transaction holder before we can
  // send the transaction to the server.
  SendToCoordinatingServer(run_id);

  // Notify the scheduler that we're done
  zmq::message_t msg(sizeof(TxnId));
  *msg.data<TxnId>() = run_id.first;
  GetCustomSocket(0).send(msg, zmq::send_flags::none);

<<<<<<< HEAD
  // Remove the redirection at broker for this txn
  auto redirect_env = NewEnvelope();
  redirect_env->mutable_request()->mutable_broker_redirect()->set_tag(MakeTag(run_id));
  redirect_env->mutable_request()->mutable_broker_redirect()->set_stop(true);
  Send(move(redirect_env), Broker::MakeChannel(config_->broker_ports_size() - 1));

=======
>>>>>>> 8c8369a2
  // Done with this txn. Remove it from the state map
  txn_states_.erase(run_id);

  VLOG(3) << "Finished with txn " << run_id;
}

void Worker::BroadcastReads(const RunId& run_id) {
  auto& state = TxnState(run_id);
  auto txn_holder = state.txn_holder;
  auto& txn = txn_holder->txn();

#ifdef LOCK_MANAGER_DDR
  // If DDR is used, all partitions have to wait
  const auto& waiting_partitions = txn.internal().involved_partitions();
#else
  const auto& waiting_partitions = txn.internal().active_partitions();
#endif

  if (waiting_partitions.empty()) {
    return;
  }

  auto local_partition = config_->local_partition();
  auto local_replica = config_->local_replica();
  auto aborted = txn.status() == TransactionStatus::ABORTED;

  // Send abort result and local reads to all remote active partitions
  Envelope env;
  auto rrr = env.mutable_request()->mutable_remote_read_result();
  rrr->set_txn_id(run_id.first);
  rrr->set_deadlocked(run_id.second);
  rrr->set_partition(local_partition);
  rrr->set_will_abort(aborted);
  rrr->set_abort_reason(txn.abort_reason());
  if (!aborted) {
    auto reads_to_be_sent = rrr->mutable_reads();
    for (const auto& [key, value] : txn.keys()) {
      auto& read = (*reads_to_be_sent)[key];
      read.set_value(value.value());
      read.set_type(value.type());
    }
  }

  vector<MachineId> destinations;
  for (auto p : waiting_partitions) {
    if (p != local_partition) {
      destinations.push_back(config_->MakeMachineId(local_replica, p));
    }
  }
  // Try to use a different broker thread other than the default one so that
  // a worker would have an exclusive pathway for information passing
  Send(env, destinations, MakeTag(run_id), config_->broker_ports_size() - 1);
}

void Worker::SendToCoordinatingServer(const RunId& run_id) {
  auto& state = TxnState(run_id);
  auto txn_holder = state.txn_holder;

  // Send the txn back to the coordinating server
  Envelope env;
  auto completed_sub_txn = env.mutable_request()->mutable_completed_subtxn();
  completed_sub_txn->set_partition(config_->local_partition());

  auto txn = txn_holder->Release();
  if (config_->return_dummy_txn()) {
    txn->mutable_keys()->clear();
    txn->mutable_code()->clear();
    txn->mutable_remaster()->Clear();
  }
  completed_sub_txn->set_allocated_txn(txn);
  Send(env, txn->internal().coordinating_server(), kServerChannel);
}

TransactionState& Worker::TxnState(const RunId& run_id) {
  auto state_it = txn_states_.find(run_id);
  DCHECK(state_it != txn_states_.end());
  return state_it->second;
}

}  // namespace slog<|MERGE_RESOLUTION|>--- conflicted
+++ resolved
@@ -16,14 +16,11 @@
 
 namespace slog {
 
-<<<<<<< HEAD
 namespace {
 uint32_t MakeTag(const RunId& run_id) { return run_id.first * 10 + run_id.second; }
 }  // namespace
-=======
+
 using std::make_unique;
->>>>>>> 8c8369a2
-
 using internal::Envelope;
 using internal::Request;
 using internal::Response;
@@ -92,18 +89,14 @@
   if (state.remote_reads_waiting_on == 0) {
     if (state.phase == TransactionState::Phase::WAIT_REMOTE_READ) {
       state.phase = TransactionState::Phase::EXECUTE;
-<<<<<<< HEAD
-      VLOG(3) << "Execute txn " << run_id << " after receving all remote read results";
-=======
 
       // Remove the redirection at broker for this txn
       auto redirect_env = NewEnvelope();
-      redirect_env->mutable_request()->mutable_broker_redirect()->set_tag(txn_id);
+      redirect_env->mutable_request()->mutable_broker_redirect()->set_tag(MakeTag(run_id));
       redirect_env->mutable_request()->mutable_broker_redirect()->set_stop(true);
       Send(move(redirect_env), Broker::MakeChannel(config_->broker_ports_size() - 1));
 
-      VLOG(3) << "Execute txn " << txn_id << " after receving all remote read results";
->>>>>>> 8c8369a2
+      VLOG(3) << "Execute txn " << run_id << " after receving all remote read results";
     } else {
       LOG(FATAL) << "Invalid phase";
     }
@@ -134,17 +127,7 @@
 
   iter->second.phase = TransactionState::Phase::READ_LOCAL_STORAGE;
 
-<<<<<<< HEAD
-  // Establish a redirection at broker for this txn so that we can receive remote reads
-  auto redirect_env = NewEnvelope();
-  redirect_env->mutable_request()->mutable_broker_redirect()->set_tag(MakeTag(run_id));
-  redirect_env->mutable_request()->mutable_broker_redirect()->set_channel(channel());
-  Send(move(redirect_env), Broker::MakeChannel(config_->broker_ports_size() - 1));
-
   VLOG(3) << "Initialized state for txn " << run_id;
-=======
-  VLOG(3) << "Initialized state for txn " << txn_id;
->>>>>>> 8c8369a2
 
   AdvanceTransaction(run_id);
 
@@ -168,14 +151,6 @@
         Execute(run_id);
       }
       [[fallthrough]];
-<<<<<<< HEAD
-    case TransactionState::Phase::COMMIT:
-      if (state.phase == TransactionState::Phase::COMMIT) {
-        Commit(run_id);
-      }
-      [[fallthrough]];
-=======
->>>>>>> 8c8369a2
     case TransactionState::Phase::FINISH:
       Finish(run_id);
       // Never fallthrough after this point because Finish and PreAbort
@@ -249,17 +224,13 @@
     VLOG(3) << "Execute txn " << run_id << " without remote reads";
     state.phase = TransactionState::Phase::EXECUTE;
   } else {
-<<<<<<< HEAD
-    VLOG(3) << "Defer executing txn " << run_id << " until having enough remote reads";
-=======
     // Establish a redirection at broker for this txn so that we can receive remote reads
     auto redirect_env = NewEnvelope();
-    redirect_env->mutable_request()->mutable_broker_redirect()->set_tag(txn_id);
+    redirect_env->mutable_request()->mutable_broker_redirect()->set_tag(MakeTag(run_id));
     redirect_env->mutable_request()->mutable_broker_redirect()->set_channel(channel());
     Send(move(redirect_env), Broker::MakeChannel(config_->broker_ports_size() - 1));
 
-    VLOG(3) << "Defer executing txn " << txn_id << " until having enough remote reads";
->>>>>>> 8c8369a2
+    VLOG(3) << "Defer executing txn " << run_id << " until having enough remote reads";
     state.phase = TransactionState::Phase::WAIT_REMOTE_READ;
   }
 }
@@ -274,43 +245,11 @@
         commands_->Execute(txn);
       }
 
-<<<<<<< HEAD
-void Worker::Commit(const RunId& run_id) {
-  auto& state = TxnState(run_id);
-  auto& txn = state.txn_holder->txn();
-  switch (txn.procedure_case()) {
-    case Transaction::kCode: {
-      // Apply all writes to local storage if the transaction is not aborted
-      if (txn.status() != TransactionStatus::COMMITTED) {
+      if (txn.status() == TransactionStatus::ABORTED) {
         VLOG(3) << "Txn " << run_id << " aborted with reason: " << txn.abort_reason();
-        break;
-      }
-      for (const auto& [key, value] : txn.keys()) {
-        if (value.type() == KeyType::READ) {
-          continue;
-        }
-        if (config_->key_is_in_local_partition(key)) {
-          Record record;
-          if (!storage_->Read(key, record)) {
-            record.metadata = value.metadata();
-          }
-          record.SetValue(value.new_value());
-          storage_->Write(key, record);
-        }
-      }
-      for (const auto& key : txn.deleted_keys()) {
-        if (config_->key_is_in_local_partition(key)) {
-          storage_->Delete(key);
-        }
-      }
-      VLOG(3) << "Committed txn " << run_id;
-=======
-      if (txn.status() == TransactionStatus::ABORTED) {
-        VLOG(3) << "Txn " << txn_id << " aborted with reason: " << txn.abort_reason();
       } else {
-        VLOG(3) << "Committed txn " << txn_id;
-      }
->>>>>>> 8c8369a2
+        VLOG(3) << "Committed txn " << run_id;
+      }
       break;
     }
     case Transaction::kRemaster: {
@@ -345,15 +284,6 @@
   *msg.data<TxnId>() = run_id.first;
   GetCustomSocket(0).send(msg, zmq::send_flags::none);
 
-<<<<<<< HEAD
-  // Remove the redirection at broker for this txn
-  auto redirect_env = NewEnvelope();
-  redirect_env->mutable_request()->mutable_broker_redirect()->set_tag(MakeTag(run_id));
-  redirect_env->mutable_request()->mutable_broker_redirect()->set_stop(true);
-  Send(move(redirect_env), Broker::MakeChannel(config_->broker_ports_size() - 1));
-
-=======
->>>>>>> 8c8369a2
   // Done with this txn. Remove it from the state map
   txn_states_.erase(run_id);
 
