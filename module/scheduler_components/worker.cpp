#include "module/scheduler_components/worker.h"

#if defined(REMASTER_PROTOCOL_SIMPLE) || defined(REMASTER_PROTOCOL_PER_KEY)
#include "module/scheduler_components/remaster_manager.h"
#endif /* defined(REMASTER_PROTOCOL_SIMPLE) || defined(REMASTER_PROTOCOL_PER_KEY) */

#include <glog/logging.h>

#include <thread>

#include "common/proto_utils.h"
#include "module/scheduler.h"

using std::make_pair;

namespace slog {

namespace {
uint64_t MakeTag(const RunId& run_id) { return run_id.first * 10 + run_id.second; }

inline std::ostream& operator<<(std::ostream& os, const RunId& run_id) {
  os << "(" << run_id.first << ", " << run_id.second << ")";
  return os;
}
}  // namespace

using internal::Envelope;
using internal::Request;
using internal::Response;
using std::make_unique;

Worker::Worker(const std::shared_ptr<Broker>& broker, Channel channel, const std::shared_ptr<Storage>& storage,
               const MetricsRepositoryManagerPtr& metrics_manager, std::chrono::milliseconds poll_timeout)
    : NetworkedModule(broker, channel, metrics_manager, poll_timeout), storage_(storage) {
  switch (config()->execution_type()) {
    case internal::ExecutionType::KEY_VALUE:
      execution_ = make_unique<KeyValueExecution>(Sharder::MakeSharder(config()), storage);
      break;
    case internal::ExecutionType::TPC_C:
      execution_ = make_unique<TPCCExecution>(Sharder::MakeSharder(config()), storage);
      break;
    default:
      execution_ = make_unique<NoopExecution>();
      break;
  }
}

void Worker::Initialize() {
  zmq::socket_t sched_socket(*context(), ZMQ_DEALER);
  sched_socket.set(zmq::sockopt::rcvhwm, 0);
  sched_socket.set(zmq::sockopt::sndhwm, 0);
  sched_socket.connect(MakeInProcChannelAddress(kWorkerChannel));

  AddCustomSocket(std::move(sched_socket));
}

void Worker::OnInternalRequestReceived(EnvelopePtr&& env) {
  if (env->request().type_case() != Request::kRemoteReadResult) {
    LOG(FATAL) << "Invalid request for worker";
  }
  auto& read_result = env->request().remote_read_result();
  auto run_id = make_pair(read_result.txn_id(), read_result.deadlocked());
  auto state_it = txn_states_.find(run_id);
  if (state_it == txn_states_.end()) {
    LOG(ERROR) << "Transaction " << run_id << " does not exist for remote read result";
    return;
  }

  VLOG(2) << "Got remote read result for txn " << run_id;

  auto& state = state_it->second;
  auto& txn = state.txn_holder->txn();

  if (read_result.deadlocked()) {
    RECORD(txn.mutable_internal(), TransactionEvent::GOT_REMOTE_READS_DEADLOCKED);
  } else {
    RECORD(txn.mutable_internal(), TransactionEvent::GOT_REMOTE_READS);
  }

  if (txn.status() != TransactionStatus::ABORTED) {
    if (read_result.will_abort()) {
      // TODO: optimize by returning an aborting transaction to the scheduler immediately.
      // later remote reads will need to be garbage collected.
      txn.set_status(TransactionStatus::ABORTED);
      txn.set_abort_reason(read_result.abort_reason());
    } else {
      // Apply remote reads.
      for (const auto& kv : read_result.reads()) {
        txn.mutable_keys()->Add()->CopyFrom(kv);
      }
    }
  }

  state.remote_reads_waiting_on--;

  // Move the transaction to a new phase if all remote reads arrive
  if (state.remote_reads_waiting_on == 0) {
    if (state.phase == TransactionState::Phase::WAIT_REMOTE_READ) {
      state.phase = TransactionState::Phase::EXECUTE;

      // Remove the redirection at broker for this txn
      auto redirect_env = NewEnvelope();
      redirect_env->mutable_request()->mutable_broker_redirect()->set_tag(MakeTag(run_id));
      redirect_env->mutable_request()->mutable_broker_redirect()->set_stop(true);
      Send(move(redirect_env), Broker::MakeChannel(config()->broker_ports_size() - 1));

      VLOG(3) << "Execute txn " << run_id << " after receving all remote read results";
    } else {
      LOG(FATAL) << "Invalid phase";
    }
  }

  AdvanceTransaction(run_id);
}

bool Worker::OnCustomSocket() {
  auto& sched_socket = GetCustomSocket(0);

  zmq::message_t msg;
  if (!sched_socket.recv(msg, zmq::recv_flags::dontwait)) {
    return false;
  }

  auto data = *msg.data<std::pair<TxnHolder*, bool>>();
  auto txn_holder = data.first;
  auto& txn = txn_holder->txn();
  auto run_id = std::make_pair(txn.internal().id(), data.second);

  RECORD(txn.mutable_internal(), TransactionEvent::ENTER_WORKER);

  // Create a state for the new transaction
  // TODO: Clean up txns that got into a deadlock
  auto [iter, ok] = txn_states_.try_emplace(run_id, txn_holder);

  CHECK(ok) << "Transaction " << run_id << " has already been dispatched to this worker";

  iter->second.phase = TransactionState::Phase::READ_LOCAL_STORAGE;

  VLOG(3) << "Initialized state for txn " << run_id;

  AdvanceTransaction(run_id);

  return true;
}

void Worker::AdvanceTransaction(const RunId& run_id) {
  auto& state = TxnState(run_id);
  switch (state.phase) {
    case TransactionState::Phase::READ_LOCAL_STORAGE:
      ReadLocalStorage(run_id);
      [[fallthrough]];
    case TransactionState::Phase::WAIT_REMOTE_READ:
      if (state.phase == TransactionState::Phase::WAIT_REMOTE_READ) {
        // The only way to get out of this phase is through remote messages
        break;
      }
      [[fallthrough]];
    case TransactionState::Phase::EXECUTE:
      if (state.phase == TransactionState::Phase::EXECUTE) {
        Execute(run_id);
      }
      [[fallthrough]];
    case TransactionState::Phase::FINISH:
      Finish(run_id);
      // Never fallthrough after this point because Finish and PreAbort
      // has already destroyed the state object
      break;
  }
}

void Worker::ReadLocalStorage(const RunId& run_id) {
  auto& state = TxnState(run_id);
  auto txn_holder = state.txn_holder;
  auto& txn = txn_holder->txn();

  if (txn.status() != TransactionStatus::ABORTED) {
#if defined(REMASTER_PROTOCOL_SIMPLE) || defined(REMASTER_PROTOCOL_PER_KEY)
    switch (RemasterManager::CheckCounters(txn, false, storage_)) {
      case VerifyMasterResult::VALID: {
        break;
      }
      case VerifyMasterResult::ABORT: {
        txn.set_status(TransactionStatus::ABORTED);
        txn.set_abort_reason("outdated counter");
        break;
      }
      case VerifyMasterResult::WAITING: {
        LOG(FATAL) << "Transaction " << run_id << " was sent to worker with a high counter";
        break;
      }
      default:
        LOG(FATAL) << "Unrecognized check counter result";
        break;
    }
#endif

    // We don't need to check if keys are in partition here since the assumption is that
    // the out-of-partition keys have already been removed
    for (auto& kv : *(txn.mutable_keys())) {
      const auto& key = kv.key();
      auto value = kv.mutable_value_entry();
      if (Record record; storage_->Read(key, record)) {
        // Check whether the stored master metadata matches with the information
        // stored in the transaction
        if (value->metadata().master() != record.metadata().master) {
          txn.set_status(TransactionStatus::ABORTED);
          txn.set_abort_reason("outdated master");
          break;
        }
        value->set_value(record.to_string());
      } else if (txn.program_case() == Transaction::kRemaster) {
        txn.set_status(TransactionStatus::ABORTED);
        txn.set_abort_reason("remaster non-existent key " + key);
        break;
      }
    }
  }

  VLOG(3) << "Broadcasting local reads to other partitions";
  BroadcastReads(run_id);

  // Set the number of remote reads that this partition needs to wait for
  state.remote_reads_waiting_on = 0;

#ifdef LOCK_MANAGER_DDR
  // If DDR is used, all partitions have to wait
  const auto& waiting_partitions = txn.internal().involved_partitions();
#else
  const auto& waiting_partitions = txn.internal().active_partitions();
#endif
  if (std::find(waiting_partitions.begin(), waiting_partitions.end(), config()->local_partition()) !=
      waiting_partitions.end()) {
    // Waiting partition needs remote reads from all partitions
    state.remote_reads_waiting_on = txn.internal().involved_partitions_size() - 1;
  }
  if (state.remote_reads_waiting_on == 0) {
    VLOG(3) << "Execute txn " << run_id << " without remote reads";
    state.phase = TransactionState::Phase::EXECUTE;
  } else {
    // Establish a redirection at broker for this txn so that we can receive remote reads
    auto redirect_env = NewEnvelope();
    redirect_env->mutable_request()->mutable_broker_redirect()->set_tag(MakeTag(run_id));
    redirect_env->mutable_request()->mutable_broker_redirect()->set_channel(channel());
    Send(move(redirect_env), Broker::MakeChannel(config()->broker_ports_size() - 1));

    VLOG(3) << "Defer executing txn " << run_id << " until having enough remote reads";
    state.phase = TransactionState::Phase::WAIT_REMOTE_READ;
  }
}

void Worker::Execute(const RunId& run_id) {
  auto& state = TxnState(run_id);
  auto& txn = state.txn_holder->txn();

  switch (txn.program_case()) {
    case Transaction::kCode: {
      if (txn.status() != TransactionStatus::ABORTED) {
        execution_->Execute(txn);
      }

      if (txn.status() == TransactionStatus::ABORTED) {
        VLOG(3) << "Txn " << run_id << " aborted with reason: " << txn.abort_reason();
      } else {
        VLOG(3) << "Committed txn " << run_id;
      }
      break;
    }
    case Transaction::kRemaster: {
      txn.set_status(TransactionStatus::COMMITTED);
      auto it = txn.keys().begin();
      const auto& key = it->key();
      Record record;
      storage_->Read(key, record);
      auto new_counter = it->value_entry().metadata().counter() + 1;
      record.SetMetadata(Metadata(txn.remaster().new_master(), new_counter));
      storage_->Write(key, record);

      state.txn_holder->SetRemasterResult(key, new_counter);
      break;
    }
    default:
      LOG(FATAL) << "Procedure is not set";
  }
  state.phase = TransactionState::Phase::FINISH;
}

<<<<<<< HEAD
void Worker::Finish(const RunId& run_id) {
  auto& state = TxnState(run_id);
  auto txn = state.txn_holder->Release();
=======
void Worker::Finish(TxnId txn_id) {
  auto& state = TxnState(txn_id);
  auto txn = state.txn_holder->FinalizeAndRelease();
>>>>>>> a347634a

  RECORD(txn->mutable_internal(), TransactionEvent::EXIT_WORKER);

  // Send the txn back to the coordinating server if it is in the same region.
  // This must happen before the sending to scheduler below. Otherwise,
  // the scheduler may destroy the transaction holder before we can
  // send the transaction to the server.
  auto coordinator = txn->internal().coordinating_server();
  if (config()->UnpackMachineId(coordinator).first == config()->local_replica()) {
    if (config()->return_dummy_txn()) {
      txn->mutable_keys()->Clear();
      txn->mutable_code()->Clear();
      txn->mutable_remaster()->Clear();
    }
    Envelope env;
    auto finished_sub_txn = env.mutable_request()->mutable_finished_subtxn();
    finished_sub_txn->set_partition(config()->local_partition());
    finished_sub_txn->set_allocated_txn(txn);
    Send(env, txn->internal().coordinating_server(), kServerChannel);
  } else {
    delete txn;
  }

  // Notify the scheduler that we're done
  zmq::message_t msg(sizeof(TxnId));
  *msg.data<TxnId>() = run_id.first;
  GetCustomSocket(0).send(msg, zmq::send_flags::none);

  // Done with this txn. Remove it from the state map
  txn_states_.erase(run_id);

  VLOG(3) << "Finished with txn " << run_id;
}

void Worker::BroadcastReads(const RunId& run_id) {
  auto& state = TxnState(run_id);
  auto txn_holder = state.txn_holder;
  auto& txn = txn_holder->txn();

#ifdef LOCK_MANAGER_DDR
  // If DDR is used, all partitions have to wait
  const auto& waiting_partitions = txn.internal().involved_partitions();
#else
  const auto& waiting_partitions = txn.internal().active_partitions();
#endif

  if (waiting_partitions.empty()) {
    return;
  }

  auto local_partition = config()->local_partition();
  auto local_replica = config()->local_replica();
  auto aborted = txn.status() == TransactionStatus::ABORTED;

  // Send abort result and local reads to all remote active partitions
  Envelope env;
  auto rrr = env.mutable_request()->mutable_remote_read_result();
  rrr->set_txn_id(run_id.first);
  rrr->set_deadlocked(run_id.second);
  rrr->set_partition(local_partition);
  rrr->set_will_abort(aborted);
  rrr->set_abort_reason(txn.abort_reason());
  if (!aborted) {
    auto reads_to_be_sent = rrr->mutable_reads();
    for (const auto& kv : txn.keys()) {
      reads_to_be_sent->Add()->CopyFrom(kv);
    }
  }

  std::vector<MachineId> destinations;
  for (auto p : waiting_partitions) {
    if (p != local_partition) {
      destinations.push_back(config()->MakeMachineId(local_replica, p));
    }
  }
  Send(env, destinations, MakeTag(run_id));
}

TransactionState& Worker::TxnState(const RunId& run_id) {
  auto state_it = txn_states_.find(run_id);
  CHECK(state_it != txn_states_.end());
  return state_it->second;
}

}  // namespace slog<|MERGE_RESOLUTION|>--- conflicted
+++ resolved
@@ -284,15 +284,9 @@
   state.phase = TransactionState::Phase::FINISH;
 }
 
-<<<<<<< HEAD
 void Worker::Finish(const RunId& run_id) {
   auto& state = TxnState(run_id);
-  auto txn = state.txn_holder->Release();
-=======
-void Worker::Finish(TxnId txn_id) {
-  auto& state = TxnState(txn_id);
   auto txn = state.txn_holder->FinalizeAndRelease();
->>>>>>> a347634a
 
   RECORD(txn->mutable_internal(), TransactionEvent::EXIT_WORKER);
 
