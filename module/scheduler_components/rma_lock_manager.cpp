#include "module/scheduler_components/rma_lock_manager.h"

#include <glog/logging.h>

#include <algorithm>

using std::make_pair;
using std::move;

namespace slog {

bool LockState::AcquireReadLock(TxnId txn_id) {
  switch (mode) {
    case LockMode::UNLOCKED:
      holders_.insert(txn_id);
      mode = LockMode::READ;
      return true;
    case LockMode::READ:
      if (waiters_.empty()) {
        holders_.insert(txn_id);
        return true;
      } else {
        waiters_.insert(txn_id);
        waiter_queue_.push_back(make_pair(txn_id, LockMode::READ));
        return false;
      }
    case LockMode::WRITE:
      waiters_.insert(txn_id);
      waiter_queue_.push_back(make_pair(txn_id, LockMode::READ));
      return false;
    default:
      return false;
  }
}

bool LockState::AcquireWriteLock(TxnId txn_id) {
  switch (mode) {
    case LockMode::UNLOCKED:
      holders_.insert(txn_id);
      mode = LockMode::WRITE;
      return true;
    case LockMode::READ:
    case LockMode::WRITE:
      waiters_.insert(txn_id);
      waiter_queue_.push_back(make_pair(txn_id, LockMode::WRITE));
      return false;
    default:
      return false;
  }
}

bool LockState::Contains(TxnId txn_id) { return holders_.count(txn_id) > 0 || waiters_.count(txn_id) > 0; }

unordered_set<TxnId> LockState::Release(TxnId txn_id) {
  // If the transaction is not among the lock holders, find and remove it in
  // the queue of waiters
  if (holders_.count(txn_id) == 0) {
    waiter_queue_.erase(std::remove_if(waiter_queue_.begin(), waiter_queue_.end(),
                                       [txn_id](auto& pair) { return pair.first == txn_id; }),
                        waiter_queue_.end());
    waiters_.erase(txn_id);
    // No new transaction get the lock
    return {};
  }

  holders_.erase(txn_id);

  // If there are still holders for this lock, do nothing
  if (!holders_.empty()) {
    // No new transaction get the lock
    return {};
  }

  // If all holders release the lock but there is no waiter, the current state is
  // changed to unlocked
  if (waiters_.empty()) {
    mode = LockMode::UNLOCKED;
    // No new transaction get the lock
    return {};
  }

  auto front = waiter_queue_.front();
  if (front.second == LockMode::READ) {
    // Gives the READ lock to all read transactions at the head of the queue
    do {
      auto txn_id = waiter_queue_.front().first;
      holders_.insert(txn_id);
      waiters_.erase(txn_id);
      waiter_queue_.pop_front();
    } while (!waiter_queue_.empty() && waiter_queue_.front().second == LockMode::READ);

    mode = LockMode::READ;

  } else if (front.second == LockMode::WRITE) {
    // Give the WRITE lock to a single transaction at the head of the queue
    holders_.insert(front.first);
    waiters_.erase(front.first);
    waiter_queue_.pop_front();
    mode = LockMode::WRITE;
  }
  return holders_;
}

AcquireLocksResult RMALockManager::AcquireLocks(const Transaction& txn) {
  auto txn_id = txn.internal().id();
  auto home = txn.internal().home();
  auto is_remaster = txn.procedure_case() == Transaction::kRemaster;

  // A remaster txn only has one key K but it acquires locks on (K, RO) and (K, RN)
  // where RO and RN are the old and new region respectively.
  auto num_required_locks = is_remaster ? 2 : txn.keys_size();
  auto ins = num_locks_waited_.try_emplace(txn_id, num_required_locks);
  int num_locks_acquired = 0;
  for (const auto& kv : txn.keys()) {
    // Skip keys that does not belong to the assigned home. Remaster txn is an exception since
    // it is allowed that the metadata on the txn does not match its assigned home
    if (!is_remaster && static_cast<int>(kv.second.metadata().master()) != home) {
      continue;
    }

    auto key_replica = MakeKeyReplica(kv.first, home);
    auto& lock_state = lock_table_[key_replica];

    DCHECK(!lock_state.Contains(txn_id)) << "Txn requested lock twice: " << txn_id << ", " << key_replica;

    auto before_mode = lock_state.mode;
    switch (kv.second.type()) {
      case KeyType::READ:
        if (lock_state.AcquireReadLock(txn_id)) {
          num_locks_acquired++;
        }
        break;
      case KeyType::WRITE:
        if (lock_state.AcquireWriteLock(txn_id)) {
          num_locks_acquired++;
        }
        break;
      default:
        LOG(FATAL) << "Invalid lock mode";
    }
    if (before_mode == LockMode::UNLOCKED && lock_state.mode != before_mode) {
      num_locked_keys_++;
    }
  }

  auto it = ins.first;
  // Minus 1 to compensate for the placeholder
  it->second -= num_locks_acquired;
  if (it->second == 0) {
    num_locks_waited_.erase(it);
    return AcquireLocksResult::ACQUIRED;
  }
  return AcquireLocksResult::WAITING;
}

vector<TxnId> RMALockManager::ReleaseLocks(const Transaction& txn) {
  auto txn_id = txn.internal().id();

  vector<KeyReplica> locks_to_release;
  if (txn.procedure_case() == Transaction::kRemaster) {
    auto it = txn.keys().begin();

    // TODO: old lock can be deleted. Waiting txns are aborted, unless they are a remaster
    auto old_key_replica = MakeKeyReplica(it->first, it->second.metadata().master());
    locks_to_release.push_back(old_key_replica);

    auto new_key_replica = MakeKeyReplica(it->first, txn.remaster().new_master());
    locks_to_release.push_back(new_key_replica);
  } else {
    for (const auto& kv : txn.keys()) {
      auto key_replica = MakeKeyReplica(kv.first, kv.second.metadata().master());
      locks_to_release.push_back(key_replica);
    }
  }

  vector<TxnId> result;
  for (auto& key_replica : locks_to_release) {
    auto lock_state_it = lock_table_.find(key_replica);
    if (lock_state_it == lock_table_.end()) {
      continue;
    }
    auto& lock_state = lock_state_it->second;
    auto old_mode = lock_state.mode;
    auto new_grantees = lock_state.Release(txn_id);
    // Prevent the lock table from growing too big
    // TODO: automatically delete remastered keys
    if (lock_state.mode == LockMode::UNLOCKED) {
      if (old_mode != LockMode::UNLOCKED) {
        num_locked_keys_--;
      }
      if (lock_table_.size() > kLockTableSizeLimit) {
        lock_table_.erase(key_replica);
      }
    }

    for (auto new_txn : new_grantees) {
      num_locks_waited_[new_txn]--;
      if (num_locks_waited_[new_txn] == 0) {
        num_locks_waited_.erase(new_txn);
        result.push_back(new_txn);
      }
    }
  }
  // Deduplicate the result
  std::sort(result.begin(), result.end());
  auto last = std::unique(result.begin(), result.end());
  result.erase(last, result.end());

  num_locks_waited_.erase(txn_id);

  return result;
}

/**
 * {
 *    lock_manager_type: 0,
 *    num_txns_waiting_for_lock: <number of txns waiting for lock>,
 *    num_waiting_for_per_txn (lvl >= 1): [
 *      [<txn id>, <number of locks waited>],
 *      ...
 *    ],
 *    num_locked_keys: <number of keys locked>,
 *    lock_table (lvl >= 2): [
 *      [
 *        <key>,
 *        <mode>,
 *        [<holder>, ...],
 *        [[<waiting txn id>, <mode>], ...]
 *      ],
 *      ...
 *    ],
 * }
 */
void RMALockManager::GetStats(rapidjson::Document& stats, uint32_t level) const {
  using rapidjson::StringRef;

  auto& alloc = stats.GetAllocator();
<<<<<<< HEAD
  stats.AddMember(StringRef(LOCK_TABLE_TYPE), 0, alloc);
=======
  stats.AddMember(StringRef(LOCK_MANAGER_TYPE), 0, alloc);
>>>>>>> 8e2ae462
  stats.AddMember(StringRef(NUM_TXNS_WAITING_FOR_LOCK), num_locks_waited_.size(), alloc);

  if (level >= 1) {
    // Collect number of locks waited per txn
    stats.AddMember(StringRef(NUM_WAITING_FOR_PER_TXN), ToJsonArrayOfKeyValue(num_locks_waited_, alloc), alloc);
  }

  stats.AddMember(StringRef(NUM_LOCKED_KEYS), num_locked_keys_, alloc);
  if (level >= 2) {
    // Collect data from lock tables
    rapidjson::Value lock_table(rapidjson::kArrayType);
    for (const auto& pair : lock_table_) {
      auto& key = pair.first;
      auto& lock_state = pair.second;
      if (lock_state.mode == LockMode::UNLOCKED) {
        continue;
      }
      rapidjson::Value entry(rapidjson::kArrayType);
      rapidjson::Value key_json(key.c_str(), alloc);
      // [key, mode, [holders], [(txn_id, mode)]]
      entry.PushBack(key_json, alloc)
          .PushBack(static_cast<uint32_t>(lock_state.mode), alloc)
          .PushBack(ToJsonArray(lock_state.GetHolders(), alloc), alloc)
          .PushBack(ToJsonArrayOfKeyValue(
                        lock_state.GetWaiters(), [](const auto& v) { return static_cast<uint32_t>(v); }, alloc),
                    alloc);
      lock_table.PushBack(move(entry), alloc);
    }
    stats.AddMember(StringRef(LOCK_TABLE), move(lock_table), alloc);
  }
}

}  // namespace slog<|MERGE_RESOLUTION|>--- conflicted
+++ resolved
@@ -235,11 +235,7 @@
   using rapidjson::StringRef;
 
   auto& alloc = stats.GetAllocator();
-<<<<<<< HEAD
-  stats.AddMember(StringRef(LOCK_TABLE_TYPE), 0, alloc);
-=======
   stats.AddMember(StringRef(LOCK_MANAGER_TYPE), 0, alloc);
->>>>>>> 8e2ae462
   stats.AddMember(StringRef(NUM_TXNS_WAITING_FOR_LOCK), num_locks_waited_.size(), alloc);
 
   if (level >= 1) {
