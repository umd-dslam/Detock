--- conflicted
+++ resolved
@@ -34,16 +34,12 @@
 }
 
 void Scheduler::Initialize() {
-<<<<<<< HEAD
 #ifdef LOCK_MANAGER_DDR
   lock_manager_.StartDeadlockResolver();
 #endif
 
-  auto cpu = config_->pin_to_cpus() ? std::optional<int>(kWorkerChannel) : std::nullopt;
-=======
   auto cpus = config_->cpu_pinnings(ModuleId::WORKER);
   size_t i = 0;
->>>>>>> 0ecfabd8
   for (auto& worker : workers_) {
     std::optional<uint32_t> cpu = {};
     if (i < cpus.size()) {
