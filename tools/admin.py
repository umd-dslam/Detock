--- conflicted
+++ resolved
@@ -1086,9 +1086,6 @@
         fetch_data(machines, args.user, args.tag, server_out_dir)
 
 
-<<<<<<< HEAD
-def main(args):
-=======
 class GenNetEmCommand(AdminCommand):
 
     NAME = "gen_netem"
@@ -1134,8 +1131,7 @@
         os.system(''.join(commands) + ' wait')
 
 
-if __name__ == "__main__":
->>>>>>> 9c59ad54
+def main(args):
     start_time = time.time()
     initialize_and_run_commands(
         "Controls deployment and experiment of SLOG",
@@ -1149,13 +1145,9 @@
             StatusCommand,
             LogsCommand,
             LocalCommand,
-<<<<<<< HEAD
+            GenNetEmCommand,
         ],
         args,
-=======
-            GenNetEmCommand,
-        ]
->>>>>>> 9c59ad54
     )
     LOG.info("Elapsed time: %.1f sec", time.time() - start_time)
 
