--- conflicted
+++ resolved
@@ -13,21 +13,14 @@
 const Channel kSequencerChannel = 3;
 const Channel kMultiHomeOrdererChannel = 4;
 const Channel kInterleaverChannel = 5;
-<<<<<<< HEAD
-const Channel kSchedulerChannel = 6;
-const Channel kLocalPaxos = 7;
-const Channel kGlobalPaxos = 8;
-const Channel kWorkerChannel = 9;
-const Channel kDeadlockResolverChannel = 10;
-=======
 const Channel kLocalQueueChannel = 6;
 const Channel kSchedulerChannel = 7;
 const Channel kLocalPaxos = 8;
 const Channel kGlobalPaxos = 9;
 const Channel kWorkerChannel = 10;
->>>>>>> 5a980679
+const Channel kDeadlockResolverChannel = 11;
 // Broker channels range from kBrokerChannel to kMaxChannel - 1
-const Channel kBrokerChannel = 11;
+const Channel kBrokerChannel = 12;
 const Channel kMaxChannel = 15;
 
 const uint32_t kMaxNumMachines = 100;
