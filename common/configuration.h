--- conflicted
+++ resolved
@@ -58,11 +58,8 @@
   vector<TransactionEvent> disabled_tracing_events() const;
   bool return_dummy_txn() const;
   bool bypass_mh_orderer() const;
-<<<<<<< HEAD
   milliseconds ddr_interval() const;
-=======
   bool pin_to_cpus() const;
->>>>>>> de7ecc94
 
  private:
   internal::Configuration config_;
