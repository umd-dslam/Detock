--- conflicted
+++ resolved
@@ -70,11 +70,6 @@
   return id;
 }
 
-<<<<<<< HEAD
 void Poller::RemoveTimedCallback(const Poller::Handle& id) { timed_callbacks_.erase(id); }
 
-void Poller::ClearTimedCallbacks() { timed_callbacks_ = {}; }
-
-=======
->>>>>>> eced5c77
 }  // namespace slog