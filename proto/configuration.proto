syntax = "proto3";

import "proto/modules.proto";
import "proto/transaction.proto";

package slog.internal;

message Replica {
    // List of all machine addresses in the system.
    // This list must have the size equal to number of partitions
    // If protocol is "tcp", these are IP addresses.
    // If protocol is "icp", these are filesystem paths.
    repeated bytes addresses = 1;
    // List of machines used for benchmarking. This field is only used by the admin tool
    repeated bytes client_addresses = 2;
}

message ReplicationDelayExperiment {
    // Percent of batches that are delayed
    uint32 delay_pct = 1;
    // Average duration of delay in milliseconds
    uint32 delay_amount_ms = 2;
}

/**
 * With hash partitioning, each key is interpreted as a byte string.
 * The keys are distributed to the partitions based on their
 * hash values.
 * Initial data can be loaded from an external file.
 */
message HashPartitioning {
    // Number of prefix bytes of a key to use for partitioning
    uint32 partition_key_num_bytes = 1;
}

/**
 * With simple partitioning, each key is assumed to be a number.
 * The keys are distributed to the partitions based on key values
 * modulo the number of partitions. 
 * Initial data cannot be loaded from an external file but can be
 * generated at startup. The following is an example of home and partition
 * assignment of the generated data with 3 partitions and 4 regions.
 *
 *        home | 0  1  2  3  0  1  2  3  0  ...
 * ------------|-------------------------------
 * partition 0 | 0  3  6  9  12 15 18 21 24 ...
 * partition 1 | 1  4  7  10 13 16 19 22 25 ...
 * partition 2 | 2  5  8  11 14 17 20 23 26 ...
 * ------------|-------------------------------
 *             |            keys            
 */
message SimplePartitioning {
    // Number of records to generate
    uint64 num_records = 1;
    // Size of a generated record in bytes
    uint32 record_size_bytes = 2;
}

message CpuPinning {
    ModuleId module = 1;
    uint32 cpu = 2;
}

message MetricOptions {
    uint32 txn_events_sample = 1;
    uint32 deadlock_resolver_runs_sample = 2;
    uint32 deadlock_resolver_deadlocks_sample = 3;
    bool deadlock_resolver_deadlock_details = 4;
    uint32 forw_sequ_latency_sample = 5;
    uint32 clock_sync_sample = 6;
    bool interleaver_logs = 7;
    uint32 forwarder_batch_sample = 8;
    uint32 sequencer_batch_sample = 9;
    uint32 mhorderer_batch_sample = 10;
}

enum Commands {
    NOOP = 0;
    DUMMY = 1;
    KEY_VALUE = 2;
}

/**
 * The schema of a configuration file.
 */
message Configuration {
    // Protocol for the zmq sockets in the broker. Use "tcp" for
    // normal running and "icp" for unit and integration tests
    bytes protocol = 1;
    // Replica groups. Each group has a list of machine addresses
    // with the size equal to number of partitions
    repeated Replica replicas = 2;
    // Port for the zmq sockets in the broker. Each value will create a new broker thread
    repeated uint32 broker_ports = 3;
    // Port for the server
    uint32 server_port = 4;
    // Port for the forwarder
    uint32 forwarder_port = 5;
    // Port for the sequencer
    uint32 sequencer_port = 6;
    // Port for clock synchronizer. Set to 0 to disable clock synchronization
    uint32 clock_synchronizer_port = 7;
    // Number of partitions per replica
    uint32 num_partitions = 8;
    // Partitioning scheme
    oneof partitioning {
        HashPartitioning hash_partitioning = 9;
        SimplePartitioning simple_partitioning = 10;
    }
    // Number of worker threads for processing the transactions
    uint32 num_workers = 11;
    // How long the forwarder waits for batching
<<<<<<< HEAD
    uint64 forwarder_batch_duration = 12;
    // Maximum number of txns in a forwarder batch. Set to 0 for unlimited batch size
    int32 forwarder_max_batch_size = 13;
    // How long the sequencer waits for batching
    uint64 sequencer_batch_duration = 14;
    // Maximum number of txns in a sequencer batch. Set to 0 for unlimited batch size
    int32 sequencer_max_batch_size = 15;
    // Number of replicas that need to be synchronously replicated to
    uint32 replication_factor = 16;
=======
    uint64 forwarder_batch_duration = 11;
    // How long the sequencer waits for batching
    uint64 sequencer_batch_duration = 12;
    // Number of replicas that need to be synchronously replicated to
    uint32 replication_factor = 13;
>>>>>>> c5501171
    // Order of replicas for synchronous replication. This is a list of strings each of which corresponds
    // to a replica. Each string is an ordered comma-separated list of replica ids that the current replica
    // will synchronously replicate to based on replication order. The current replica will be ignored if exists
    // in the list. For example, ['1,2', '2,1,0', ''] means that, with a replication factor of 3, replica 0 will
    // synchronously replicate to 1 and 2, replica 1 will replicate to 2 and 0, and replica 2 will not synchronously
    // replicate to anywhere.
<<<<<<< HEAD
    repeated bytes replication_order = 17;
    // Replication of txn batches will be delayed to simulate uneven network latency
    ReplicationDelayExperiment replication_delay = 18;
    // Do not record specified events
    repeated TransactionEvent enabled_events = 19;
    // For multi-home txn, send lock-only txns directly to the regions, skipping the global orderer
    bool bypass_mh_orderer = 20;
    // Deadlock checking/resolving interval in ms. Set to 0 to disable deadlock resolving thread
    uint64 ddr_interval = 21;
    // Pin each module to a cpu
    repeated CpuPinning cpu_pinnings = 22;
    // Return dummy txns back to the client instead of full results
    bool return_dummy_txn = 23;
    // Number of retries after calling zmq::recv something
    int32 recv_retries = 24;
    // Type of commands to run while executing a txn 
    Commands commands = 25;
    // For each MH transaction, the involved regions will wait in such a way that their respective lock-only 
    // txns are put into the batches at approximately the same time
    bool synchronized_batching = 26;
    // Options for metrics
    MetricOptions metric_options = 27;
    // The ratio between fetching rate for remote logs message vs fetching rate for local log messages. Expressed
    // in the format "<remote>:<local>". For example "5:1" means the interleaver tries to fetch 5 messages for
    // remote logs before fetching 1 message for local log.
    bytes interleaver_remote_to_local_ratio = 28;
    // The forwarder sends probes to the sequencer to measure latency between current region and other regions on a set
    // interval. This interval is in ms.
    uint64 fs_latency_interval = 29;
    // Interval in ms for clock synchronizer to send messages
    uint64 clock_sync_interval = 30;
    // A txn is assigned a future timestamp, which will be equal to current time + latency to the furthest
    // region. When a txn arrives at a region, we want it to wait for a bit so that it can see other txns with
    // lower timestamp and get ordered after them. However, clocks are not perfectly synchronized and latency 
    // estimation may be off. The txn may arrive at a region A when time at A has already passed the txn's
    // timestamp. This value is thus used to extend the time a txn might be buffered at a region.
    int64 timestamp_buffer_us = 31;
    // Rolling window size used to average the latency measurement
    uint32 avg_latency_window_size = 32;
=======
    repeated bytes replication_order = 14;
    // Replication of txn batches will be delayed to simulate uneven network latency
    ReplicationDelayExperiment replication_delay = 15;
    // Enable recording for the specified events
    repeated TransactionEvent enabled_events = 16;
    // For multi-home txn, send lock-only txns directly to the regions, skipping the global orderer
    bool bypass_mh_orderer = 17;
    // Pin each module to a cpu
    repeated CpuPinning cpu_pinnings = 18;
    // Return dummy txns back to the client instead of full results
    bool return_dummy_txn = 19;
    // Number of retries after calling zmq::recv something
    int32 recv_retries = 20;
    // Type of commands to run while executing a txn 
    Commands commands = 21;
    // For each MH transaction, the involved regions will wait in such a way that their respective lock-only 
    // txns are put into the batches at approximately the same time
    bool synchronized_batching = 22;
    // Percentage of metrics to sample
    uint32 sample_rate = 23;
    // The ratio between fetching rate for remote logs message vs fetching rate for local log messages. Expressed
    // in the format "<remote>:<local>". For example "5:1" means the interleaver tries to fetch 5 messages for
    // remote logs before fetching 1 message for local log.
    bytes interleaver_remote_to_local_ratio = 24;
>>>>>>> c5501171
}<|MERGE_RESOLUTION|>--- conflicted
+++ resolved
@@ -110,93 +110,54 @@
     // Number of worker threads for processing the transactions
     uint32 num_workers = 11;
     // How long the forwarder waits for batching
-<<<<<<< HEAD
     uint64 forwarder_batch_duration = 12;
-    // Maximum number of txns in a forwarder batch. Set to 0 for unlimited batch size
-    int32 forwarder_max_batch_size = 13;
     // How long the sequencer waits for batching
-    uint64 sequencer_batch_duration = 14;
-    // Maximum number of txns in a sequencer batch. Set to 0 for unlimited batch size
-    int32 sequencer_max_batch_size = 15;
+    uint64 sequencer_batch_duration = 13;
     // Number of replicas that need to be synchronously replicated to
-    uint32 replication_factor = 16;
-=======
-    uint64 forwarder_batch_duration = 11;
-    // How long the sequencer waits for batching
-    uint64 sequencer_batch_duration = 12;
-    // Number of replicas that need to be synchronously replicated to
-    uint32 replication_factor = 13;
->>>>>>> c5501171
+    uint32 replication_factor = 14;
     // Order of replicas for synchronous replication. This is a list of strings each of which corresponds
     // to a replica. Each string is an ordered comma-separated list of replica ids that the current replica
     // will synchronously replicate to based on replication order. The current replica will be ignored if exists
     // in the list. For example, ['1,2', '2,1,0', ''] means that, with a replication factor of 3, replica 0 will
     // synchronously replicate to 1 and 2, replica 1 will replicate to 2 and 0, and replica 2 will not synchronously
     // replicate to anywhere.
-<<<<<<< HEAD
-    repeated bytes replication_order = 17;
+    repeated bytes replication_order = 15;
     // Replication of txn batches will be delayed to simulate uneven network latency
-    ReplicationDelayExperiment replication_delay = 18;
+    ReplicationDelayExperiment replication_delay = 16;
     // Do not record specified events
-    repeated TransactionEvent enabled_events = 19;
+    repeated TransactionEvent enabled_events = 17;
     // For multi-home txn, send lock-only txns directly to the regions, skipping the global orderer
-    bool bypass_mh_orderer = 20;
+    bool bypass_mh_orderer = 18;
     // Deadlock checking/resolving interval in ms. Set to 0 to disable deadlock resolving thread
-    uint64 ddr_interval = 21;
+    uint64 ddr_interval = 19;
     // Pin each module to a cpu
-    repeated CpuPinning cpu_pinnings = 22;
+    repeated CpuPinning cpu_pinnings = 20;
     // Return dummy txns back to the client instead of full results
-    bool return_dummy_txn = 23;
+    bool return_dummy_txn = 21;
     // Number of retries after calling zmq::recv something
-    int32 recv_retries = 24;
+    int32 recv_retries = 22;
     // Type of commands to run while executing a txn 
-    Commands commands = 25;
+    Commands commands = 23;
     // For each MH transaction, the involved regions will wait in such a way that their respective lock-only 
     // txns are put into the batches at approximately the same time
-    bool synchronized_batching = 26;
+    bool synchronized_batching = 24;
     // Options for metrics
-    MetricOptions metric_options = 27;
+    MetricOptions metric_options = 25;
     // The ratio between fetching rate for remote logs message vs fetching rate for local log messages. Expressed
     // in the format "<remote>:<local>". For example "5:1" means the interleaver tries to fetch 5 messages for
     // remote logs before fetching 1 message for local log.
-    bytes interleaver_remote_to_local_ratio = 28;
+    bytes interleaver_remote_to_local_ratio = 26;
     // The forwarder sends probes to the sequencer to measure latency between current region and other regions on a set
     // interval. This interval is in ms.
-    uint64 fs_latency_interval = 29;
+    uint64 fs_latency_interval = 27;
     // Interval in ms for clock synchronizer to send messages
-    uint64 clock_sync_interval = 30;
+    uint64 clock_sync_interval = 28;
     // A txn is assigned a future timestamp, which will be equal to current time + latency to the furthest
     // region. When a txn arrives at a region, we want it to wait for a bit so that it can see other txns with
     // lower timestamp and get ordered after them. However, clocks are not perfectly synchronized and latency 
     // estimation may be off. The txn may arrive at a region A when time at A has already passed the txn's
     // timestamp. This value is thus used to extend the time a txn might be buffered at a region.
-    int64 timestamp_buffer_us = 31;
+    int64 timestamp_buffer_us = 29;
     // Rolling window size used to average the latency measurement
-    uint32 avg_latency_window_size = 32;
-=======
-    repeated bytes replication_order = 14;
-    // Replication of txn batches will be delayed to simulate uneven network latency
-    ReplicationDelayExperiment replication_delay = 15;
-    // Enable recording for the specified events
-    repeated TransactionEvent enabled_events = 16;
-    // For multi-home txn, send lock-only txns directly to the regions, skipping the global orderer
-    bool bypass_mh_orderer = 17;
-    // Pin each module to a cpu
-    repeated CpuPinning cpu_pinnings = 18;
-    // Return dummy txns back to the client instead of full results
-    bool return_dummy_txn = 19;
-    // Number of retries after calling zmq::recv something
-    int32 recv_retries = 20;
-    // Type of commands to run while executing a txn 
-    Commands commands = 21;
-    // For each MH transaction, the involved regions will wait in such a way that their respective lock-only 
-    // txns are put into the batches at approximately the same time
-    bool synchronized_batching = 22;
-    // Percentage of metrics to sample
-    uint32 sample_rate = 23;
-    // The ratio between fetching rate for remote logs message vs fetching rate for local log messages. Expressed
-    // in the format "<remote>:<local>". For example "5:1" means the interleaver tries to fetch 5 messages for
-    // remote logs before fetching 1 message for local log.
-    bytes interleaver_remote_to_local_ratio = 24;
->>>>>>> c5501171
+    uint32 avg_latency_window_size = 30;
 }