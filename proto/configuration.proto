--- conflicted
+++ resolved
@@ -158,30 +158,20 @@
     ExecutionType execution_type = 25;
     // For each MH transaction, the involved regions will wait in such a way that their respective lock-only 
     // txns are put into the batches at approximately the same time
-<<<<<<< HEAD
     bool synchronized_batching = 26;
     // Options for metrics
     MetricOptions metric_options = 27;
-    // The ratio between fetching rate for remote logs message vs fetching rate for local log messages. Expressed
-    // in the format "<remote>:<local>". For example "5:1" means the interleaver tries to fetch 5 messages for
-    // remote logs before fetching 1 message for local log.
-    string interleaver_remote_to_local_ratio = 28;
     // The forwarder sends probes to the sequencer to measure latency between current region and other regions on a set
     // interval. This interval is in ms.
-    uint64 fs_latency_interval = 29;
+    uint64 fs_latency_interval = 28;
     // Interval in ms for clock synchronizer to send messages
-    uint64 clock_sync_interval = 30;
+    uint64 clock_sync_interval = 29;
     // A txn is assigned a future timestamp, which will be equal to current time + latency to the furthest
     // region. When a txn arrives at a region, we want it to wait for a bit so that it can see other txns with
     // lower timestamp and get ordered after them. However, clocks are not perfectly synchronized and latency 
     // estimation may be off. The txn may arrive at a region A when time at A has already passed the txn's
     // timestamp. This value is thus used to extend the time a txn might be buffered at a region.
-    int64 timestamp_buffer_us = 31;
+    int64 timestamp_buffer_us = 30;
     // Rolling window size used to average the latency measurement
-    uint32 avg_latency_window_size = 32;
-=======
-    bool synchronized_batching = 23;
-    // Percentage of metrics to sample
-    uint32 sample_rate = 24;
->>>>>>> 9ef6934a
+    uint32 avg_latency_window_size = 31;
 }