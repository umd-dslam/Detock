--- conflicted
+++ resolved
@@ -64,7 +64,6 @@
     uint32 cpu = 2;
 }
 
-<<<<<<< HEAD
 message MetricOptions {
     uint32 txn_events_sample = 1;
     uint32 deadlock_resolver_runs_sample = 2;
@@ -78,15 +77,9 @@
     uint32 mhorderer_batch_sample = 10;
 }
 
-enum Commands {
-    NOOP = 0;
-    DUMMY = 1;
-    KEY_VALUE = 2;
-=======
 enum ExecutionType {
     KEY_VALUE = 0;
     NOOP = 1;
->>>>>>> 2dd7af25
 }
 
 /**
@@ -144,15 +137,9 @@
     // Return dummy txns back to the client instead of full results
     bool return_dummy_txn = 21;
     // Number of retries after calling zmq::recv something
-<<<<<<< HEAD
     int32 recv_retries = 22;
-    // Type of commands to run while executing a txn 
-    Commands commands = 23;
-=======
-    int32 recv_retries = 20;
-    // Way of executing code of a txn
-    ExecutionType execution_type = 21;
->>>>>>> 2dd7af25
+    // Transaction execution type 
+    ExecutionType execution_type = 23;
     // For each MH transaction, the involved regions will wait in such a way that their respective lock-only 
     // txns are put into the batches at approximately the same time
     bool synchronized_batching = 24;
