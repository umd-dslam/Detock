--- conflicted
+++ resolved
@@ -120,30 +120,17 @@
     // Do not record specified events
     repeated TransactionEvent disabled_events = 16;
     // For multi-home txn, send lock-only txns directly to the regions, skipping the global orderer
-<<<<<<< HEAD
-    bool bypass_mh_orderer = 16;
+    bool bypass_mh_orderer = 17;
     // Deadlock checking/resolving interval in ms. Set to 0 to disable deadlock resolving thread
-    uint64 ddr_interval = 17;
-=======
-    bool bypass_mh_orderer = 17;
->>>>>>> f6cbcb43
+    uint64 ddr_interval = 18;
     // Pin each module to a cpu
-    repeated CpuPinning cpu_pinnings = 18;
+    repeated CpuPinning cpu_pinnings = 19;
     // Return dummy txns back to the client instead of full results
-    bool return_dummy_txn = 19;
+    bool return_dummy_txn = 20;
     // Number of retries after calling zmq::recv something
-    int32 recv_retries = 20;
+    int32 recv_retries = 21;
     // Type of commands to run while executing a txn 
-    Commands commands = 21;
-<<<<<<< HEAD
-    // Latency between replicas. This is a list of strings each of which corresponds to a replica
-    // specified in `replicas`. Each string is a comma-separated list of integer values. The number
-    // of values is the same as number of replica. Each value is the one-way latency in ms between
-    // the corresponding replicas. For example, ['0,90', '80,0'] means the latency from replica 0 
-    // to replica 1 is 90ms, and the latency from replica 1 to replica 0 is 80ms.
-    repeated bytes replica_latency = 22;
-=======
->>>>>>> f6cbcb43
+    Commands commands = 22;
     // For each MH transaction, the involved regions will wait in such a way that their respective lock-only 
     // txns are put into the batches at approximately the same time
     bool synchronized_batching = 23;
